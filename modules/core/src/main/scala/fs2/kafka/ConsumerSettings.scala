/*
 * Copyright 2018-2021 OVO Energy Limited
 *
 * SPDX-License-Identifier: Apache-2.0
 */

package fs2.kafka

<<<<<<< HEAD
import cats.{Applicative, Show}
import org.apache.kafka.clients.consumer.ConsumerConfig
import org.apache.kafka.common.requests.OffsetFetchResponse
=======
import cats.effect.{Blocker, Sync}
import cats.Show
import fs2.kafka.internal.converters.collection._
import fs2.kafka.security.KafkaCredentialStore
import org.apache.kafka.clients.consumer.ConsumerConfig
import org.apache.kafka.common.requests.OffsetFetchResponse
import org.apache.kafka.common.serialization.ByteArrayDeserializer
>>>>>>> 3ec88f5b

import scala.concurrent.duration._

/**
  * [[ConsumerSettings]] contain settings necessary to create a
  * [[KafkaConsumer]]. At the very least, this includes key and
  * value deserializers.<br>
  * <br>
  * The following consumer configuration defaults are used.<br>
  * - `auto.offset.reset` is set to `none` to avoid the surprise
  *   of the otherwise default `latest` setting.<br>
  * - `enable.auto.commit` is set to `false` since offset
  *   commits are managed manually.<br>
  * <br>
  * Several convenience functions are provided so that you don't
  * have to work with `String` values and `ConsumerConfig` for
  * configuration. It's still possible to specify `ConsumerConfig`
  * values with functions like [[withProperty]].<br>
  * <br>
  * [[ConsumerSettings]] instances are immutable and all modification
  * functions return a new [[ConsumerSettings]] instance.<br>
  * <br>
  * Use `ConsumerSettings#apply` to create a new instance.
  */
sealed abstract class ConsumerSettings[F[_], K, V] {

  /**
    * The `Deserializer` to use for deserializing record keys.
    */
  def keyDeserializer: F[Deserializer[F, K]]

  /**
    * The `Deserializer` to use for deserializing record values.
    */
  def valueDeserializer: F[Deserializer[F, V]]

  /**
    * Properties which can be provided when creating a Java `KafkaConsumer`
    * instance. Numerous functions in [[ConsumerSettings]] add properties
    * here if the settings are used by the Java `KafkaConsumer`.
    */
  def properties: Map[String, String]

  /**
    * Returns a new [[ConsumerSettings]] instance with the specified
    * bootstrap servers. This is equivalent to setting the following
    * property using the [[withProperty]] function.
    *
    * {{{
    * ConsumerConfig.BOOTSTRAP_SERVERS_CONFIG
    * }}}
    */
  def withBootstrapServers(bootstrapServers: String): ConsumerSettings[F, K, V]

  /**
    * Returns a new [[ConsumerSettings]] instance with the specified
    * auto offset reset. This is equivalent to setting the following
    * property using the [[withProperty]] function, except you can
    * specify it with [[AutoOffsetReset]] instead of a `String`.
    *
    * {{{
    * ConsumerConfig.AUTO_OFFSET_RESET_CONFIG
    * }}}
    */
  def withAutoOffsetReset(autoOffsetReset: AutoOffsetReset): ConsumerSettings[F, K, V]

  /**
    * Returns a new [[ConsumerSettings]] instance with the specified
    * client id. This is equivalent to setting the following property
    * using the [[withProperty]] function.
    *
    * {{{
    * ConsumerConfig.CLIENT_ID_CONFIG
    * }}}
    */
  def withClientId(clientId: String): ConsumerSettings[F, K, V]

  /**
    * Returns a new [[ConsumerSettings]] instance with the specified
    * group id. This is equivalent to setting the following property
    * using the [[withProperty]] function.
    *
    * {{{
    * ConsumerConfig.GROUP_ID_CONFIG
    * }}}
    */
  def withGroupId(groupId: String): ConsumerSettings[F, K, V]

  /**
    * Returns a new [[ConsumerSettings]] instance with the specified
    * group instance id. This is equivalent to setting the following
    * property using the [[withProperty]] function.
    *
    * {{{
    * ConsumerConfig.GROUP_INSTANCE_ID_CONFIG
    * }}}
    */
  def withGroupInstanceId(groupInstanceId: String): ConsumerSettings[F, K, V]

  /**
    * Returns a new [[ConsumerSettings]] instance with the specified
    * max poll records. This is equivalent to setting the following
    * property using the [[withProperty]] function, except you can
    * specify it with an `Int` instead of a `String`.
    *
    * {{{
    * ConsumerConfig.MAX_POLL_RECORDS_CONFIG
    * }}}
    */
  def withMaxPollRecords(maxPollRecords: Int): ConsumerSettings[F, K, V]

  /**
    * Returns a new [[ConsumerSettings]] instance with the specified
    * max poll interval. This is equivalent to setting the following
    * property using the [[withProperty]] function, except you can
    * specify it with a `FiniteDuration` instead of a `String`.
    *
    * {{{
    * ConsumerConfig.MAX_POLL_INTERVAL_MS_CONFIG
    * }}}
    */
  def withMaxPollInterval(maxPollInterval: FiniteDuration): ConsumerSettings[F, K, V]

  /**
    * Returns a new [[ConsumerSettings]] instance with the specified
    * session timeout. This is equivalent to setting the following
    * property using the [[withProperty]] function, except you can
    * specify it with a `FiniteDuration` instead of a `String`.
    *
    * {{{
    * ConsumerConfig.SESSION_TIMEOUT_MS_CONFIG
    * }}}
    */
  def withSessionTimeout(sessionTimeout: FiniteDuration): ConsumerSettings[F, K, V]

  /**
    * Returns a new [[ConsumerSettings]] instance with the specified
    * heartbeat interval. This is equivalent to setting the following
    * property using the [[withProperty]] function, except you can
    * specify it with a `FiniteDuration` instead of a `String`.
    *
    * {{{
    * ConsumerConfig.HEARTBEAT_INTERVAL_MS_CONFIG
    * }}}
    */
  def withHeartbeatInterval(heartbeatInterval: FiniteDuration): ConsumerSettings[F, K, V]

  /**
    * Returns a new [[ConsumerSettings]] instance with the specified
    * auto commit setting. This is equivalent to setting the following
    * property using the [[withProperty]] function, except you can
    * specify it with a `Boolean` instead of a `String`.
    *
    * {{{
    * ConsumerConfig.ENABLE_AUTO_COMMIT_CONFIG
    * }}}
    *
    * Note that by default, this setting is set to `false`.
    */
  def withEnableAutoCommit(enableAutoCommit: Boolean): ConsumerSettings[F, K, V]

  /**
    * Returns a new [[ConsumerSettings]] instance with the specified
    * auto commit interval. This is equivalent to setting the following
    * property using the [[withProperty]] function, except you can
    * specify it with a `FiniteDuration` instead of a `String`.
    *
    * {{{
    * ConsumerConfig.AUTO_COMMIT_INTERVAL_MS_CONFIG
    * }}}
    */
  def withAutoCommitInterval(autoCommitInterval: FiniteDuration): ConsumerSettings[F, K, V]

  /**
    * Returns a new [[ConsumerSettings]] instance with the specified
    * request timeout. This is equivalent to setting the following
    * property using the [[withProperty]] function, except you can
    * specify it with a `FiniteDuration` instead of a `String`.
    *
    * {{{
    * ConsumerConfig.REQUEST_TIMEOUT_MS_CONFIG
    * }}}
    */
  def withRequestTimeout(requestTimeout: FiniteDuration): ConsumerSettings[F, K, V]

  /**
    * Returns a new [[ConsumerSettings]] instance with the specified
    * default api timeout. This is equivalent to setting the following
    * property using the [[withProperty]] function, except you can
    * specify it with a `FiniteDuration` instead of a `String`.
    *
    * {{{
    * ConsumerConfig.DEFAULT_API_TIMEOUT_MS_CONFIG
    * }}}
    */
  def withDefaultApiTimeout(defaultApiTimeout: FiniteDuration): ConsumerSettings[F, K, V]

  /**
    * Returns a new [[ConsumerSettings]] instance with the specified
    * isolation level. This is equivalent to setting the following
    * property using the [[withProperty]] function, except you can
    * specify it with an [[IsolationLevel]] instead of a `String`.
    *
    * {{{
    * ConsumerConfig.ISOLATION_LEVEL_CONFIG
    * }}}
    */
  def withIsolationLevel(isolationLevel: IsolationLevel): ConsumerSettings[F, K, V]

  /**
    * Returns a new [[ConsumerSettings]] instance with the specified
    * allow auto create topics. This is equivalent to setting the
    * following property using the [[withProperty]] function, except
    * you can specify it with a `Boolean` instead of a `String`.
    *
    * {{{
    * ConsumerConfig.ALLOW_AUTO_CREATE_TOPICS_CONFIG
    * }}}
    */
  def withAllowAutoCreateTopics(allowAutoCreateTopics: Boolean): ConsumerSettings[F, K, V]

  /**
    * Returns a new [[ConsumerSettings]] instance with the specified
    * client rack. This is equivalent to setting the following
    * property using the [[withProperty]] function.
    *
    * {{{
    * ConsumerConfig.CLIENT_RACK_CONFIG
    * }}}
    */
  def withClientRack(clientRack: String): ConsumerSettings[F, K, V]

  /**
    * Includes a property with the specified `key` and `value`.
    * The key should be one of the keys in `ConsumerConfig`,
    * and the value should be a valid choice for the key.
    */
  def withProperty(key: String, value: String): ConsumerSettings[F, K, V]

  /**
    * Includes the specified keys and values as properties. The
    * keys should be part of the `ConsumerConfig` keys, and
    * the values should be valid choices for the keys.
    */
  def withProperties(properties: (String, String)*): ConsumerSettings[F, K, V]

  /**
    * Includes the specified keys and values as properties. The
    * keys should be part of the `ConsumerConfig` keys, and
    * the values should be valid choices for the keys.
    */
  def withProperties(properties: Map[String, String]): ConsumerSettings[F, K, V]

  /**
    * The time to wait for the Java `KafkaConsumer` to shutdown.<br>
    * <br>
    * The default value is 20 seconds.
    */
  def closeTimeout: FiniteDuration

  /**
    * Creates a new [[ConsumerSettings]] with the specified [[closeTimeout]].
    */
  def withCloseTimeout(closeTimeout: FiniteDuration): ConsumerSettings[F, K, V]

  /**
    * The time to wait for offset commits to complete. If an offset commit
    * doesn't complete within this time, a [[CommitTimeoutException]] will
    * be raised instead.<br>
    * <br>
    * The default value is 15 seconds.
    */
  def commitTimeout: FiniteDuration

  /**
    * Creates a new [[ConsumerSettings]] with the specified [[commitTimeout]].
    */
  def withCommitTimeout(commitTimeout: FiniteDuration): ConsumerSettings[F, K, V]

  /**
    * How often we should attempt to call `poll` on the Java `KafkaConsumer`.<br>
    * <br>
    * The default value is 50 milliseconds.
    */
  def pollInterval: FiniteDuration

  /**
    * Creates a new [[ConsumerSettings]] with the specified [[pollInterval]].
    */
  def withPollInterval(pollInterval: FiniteDuration): ConsumerSettings[F, K, V]

  /**
    * How long we should allow the `poll` call to block for in the
    * Java `KafkaConsumer`.<br>
    * <br>
    * The default value is 50 milliseconds.
    */
  def pollTimeout: FiniteDuration

  /**
    * Creates a new [[ConsumerSettings]] with the specified [[pollTimeout]].
    */
  def withPollTimeout(pollTimeout: FiniteDuration): ConsumerSettings[F, K, V]

  /**
    * The [[CommitRecovery]] strategy for recovering from offset
    * commit exceptions.<br>
    * <br>
    * The default is [[CommitRecovery#Default]].
    */
  def commitRecovery: CommitRecovery

  /**
    * Creates a new [[ConsumerSettings]] with the specified
    * [[CommitRecovery]] as the [[commitRecovery]] to use.
    */
  def withCommitRecovery(commitRecovery: CommitRecovery): ConsumerSettings[F, K, V]

  /**
    * The function used to specify metadata for records. This
    * metadata will be included in `OffsetAndMetadata` in the
    * [[CommittableOffset]]s, and can then be committed with
    * the offsets.<br>
    * <br>
    * By default, there will be no metadata, as determined by
    * `OffsetFetchResponse.NO_METADATA`.
    */
  def recordMetadata: ConsumerRecord[K, V] => String

  /**
    * Creates a new [[ConsumerSettings]] with the specified [[recordMetadata]].
    */
  def withRecordMetadata(recordMetadata: ConsumerRecord[K, V] => String): ConsumerSettings[F, K, V]

  /**
    * The maximum number of record batches to prefetch per topic-partition.
    * This means that, while records are being processed, there can be up
    * to `maxPrefetchBatches * max.poll.records` records per topic-partition
    * that have already been fetched, and are waiting to be processed. You can
    * use [[withMaxPollRecords]] to control the `max.poll.records` setting.<br>
    * <br>
    * This setting effectively controls backpressure, i.e. the maximum number
    * of batches to prefetch per topic-parititon before starting to slow down
    * (not fetching more records) until processing has caught-up.<br>
    * <br>
    * Note that prefetching cannot be disabled and is generally preferred since
    * it yields improved performance. The minimum value for this setting is `2`.
    */
  def maxPrefetchBatches: Int

  /**
    * Creates a new [[ConsumerSettings]] with the specified value
    * for [[maxPrefetchBatches]]. Note that if a value lower than
    * the minimum `2` is specified, [[maxPrefetchBatches]] will
    * instead be set to `2` and not the specified value.
    */
  def withMaxPrefetchBatches(maxPrefetchBatches: Int): ConsumerSettings[F, K, V]

  /**
    * Includes the credentials properties from the provided [[KafkaCredentialStore]]
    */
  def withCredentials(credentialsStore: KafkaCredentialStore): ConsumerSettings[F, K, V] =
    withProperties(credentialsStore.properties)
}

object ConsumerSettings {
  private[this] final case class ConsumerSettingsImpl[F[_], K, V](
    override val keyDeserializer: F[Deserializer[F, K]],
    override val valueDeserializer: F[Deserializer[F, V]],
    override val properties: Map[String, String],
    override val closeTimeout: FiniteDuration,
    override val commitTimeout: FiniteDuration,
    override val pollInterval: FiniteDuration,
    override val pollTimeout: FiniteDuration,
    override val commitRecovery: CommitRecovery,
    override val recordMetadata: ConsumerRecord[K, V] => String,
    override val maxPrefetchBatches: Int
  ) extends ConsumerSettings[F, K, V] {

    override def withBootstrapServers(bootstrapServers: String): ConsumerSettings[F, K, V] =
      withProperty(ConsumerConfig.BOOTSTRAP_SERVERS_CONFIG, bootstrapServers)

    override def withAutoOffsetReset(autoOffsetReset: AutoOffsetReset): ConsumerSettings[F, K, V] =
      withProperty(
        ConsumerConfig.AUTO_OFFSET_RESET_CONFIG,
        autoOffsetReset match {
          case AutoOffsetReset.EarliestOffsetReset => "earliest"
          case AutoOffsetReset.LatestOffsetReset   => "latest"
          case AutoOffsetReset.NoneOffsetReset     => "none"
        }
      )

    override def withClientId(clientId: String): ConsumerSettings[F, K, V] =
      withProperty(ConsumerConfig.CLIENT_ID_CONFIG, clientId)

    override def withGroupId(groupId: String): ConsumerSettings[F, K, V] =
      withProperty(ConsumerConfig.GROUP_ID_CONFIG, groupId)

    override def withGroupInstanceId(groupInstanceId: String): ConsumerSettings[F, K, V] =
      withProperty(ConsumerConfig.GROUP_INSTANCE_ID_CONFIG, groupInstanceId)

    override def withMaxPollRecords(maxPollRecords: Int): ConsumerSettings[F, K, V] =
      withProperty(ConsumerConfig.MAX_POLL_RECORDS_CONFIG, maxPollRecords.toString)

    override def withMaxPollInterval(maxPollInterval: FiniteDuration): ConsumerSettings[F, K, V] =
      withProperty(ConsumerConfig.MAX_POLL_INTERVAL_MS_CONFIG, maxPollInterval.toMillis.toString)

    override def withSessionTimeout(sessionTimeout: FiniteDuration): ConsumerSettings[F, K, V] =
      withProperty(ConsumerConfig.SESSION_TIMEOUT_MS_CONFIG, sessionTimeout.toMillis.toString)

    override def withHeartbeatInterval(
      heartbeatInterval: FiniteDuration
    ): ConsumerSettings[F, K, V] =
      withProperty(ConsumerConfig.HEARTBEAT_INTERVAL_MS_CONFIG, heartbeatInterval.toMillis.toString)

    override def withEnableAutoCommit(enableAutoCommit: Boolean): ConsumerSettings[F, K, V] =
      withProperty(ConsumerConfig.ENABLE_AUTO_COMMIT_CONFIG, enableAutoCommit.toString)

    override def withAutoCommitInterval(
      autoCommitInterval: FiniteDuration
    ): ConsumerSettings[F, K, V] =
      withProperty(
        ConsumerConfig.AUTO_COMMIT_INTERVAL_MS_CONFIG,
        autoCommitInterval.toMillis.toString
      )

    override def withRequestTimeout(requestTimeout: FiniteDuration): ConsumerSettings[F, K, V] =
      withProperty(
        ConsumerConfig.REQUEST_TIMEOUT_MS_CONFIG,
        requestTimeout.toMillis.toString
      )

    override def withDefaultApiTimeout(
      defaultApiTimeout: FiniteDuration
    ): ConsumerSettings[F, K, V] =
      withProperty(
        ConsumerConfig.DEFAULT_API_TIMEOUT_MS_CONFIG,
        defaultApiTimeout.toMillis.toString
      )

    override def withIsolationLevel(isolationLevel: IsolationLevel): ConsumerSettings[F, K, V] =
      withProperty(
        ConsumerConfig.ISOLATION_LEVEL_CONFIG,
        isolationLevel match {
          case IsolationLevel.ReadCommittedIsolationLevel   => "read_committed"
          case IsolationLevel.ReadUncommittedIsolationLevel => "read_uncommitted"
        }
      )

    override def withAllowAutoCreateTopics(
      allowAutoCreateTopics: Boolean
    ): ConsumerSettings[F, K, V] =
      withProperty(ConsumerConfig.ALLOW_AUTO_CREATE_TOPICS_CONFIG, allowAutoCreateTopics.toString)

    override def withClientRack(clientRack: String): ConsumerSettings[F, K, V] =
      withProperty(ConsumerConfig.CLIENT_RACK_CONFIG, clientRack)

    override def withProperty(key: String, value: String): ConsumerSettings[F, K, V] =
      copy(properties = properties.updated(key, value))

    override def withProperties(properties: (String, String)*): ConsumerSettings[F, K, V] =
      copy(properties = this.properties ++ properties.toMap)

    override def withProperties(properties: Map[String, String]): ConsumerSettings[F, K, V] =
      copy(properties = this.properties ++ properties)

    override def withCloseTimeout(closeTimeout: FiniteDuration): ConsumerSettings[F, K, V] =
      copy(closeTimeout = closeTimeout)

    override def withCommitTimeout(commitTimeout: FiniteDuration): ConsumerSettings[F, K, V] =
      copy(commitTimeout = commitTimeout)

    override def withPollInterval(pollInterval: FiniteDuration): ConsumerSettings[F, K, V] =
      copy(pollInterval = pollInterval)

    override def withPollTimeout(pollTimeout: FiniteDuration): ConsumerSettings[F, K, V] =
      copy(pollTimeout = pollTimeout)

    override def withCommitRecovery(commitRecovery: CommitRecovery): ConsumerSettings[F, K, V] =
      copy(commitRecovery = commitRecovery)

    override def withRecordMetadata(
      recordMetadata: ConsumerRecord[K, V] => String
    ): ConsumerSettings[F, K, V] =
      copy(recordMetadata = recordMetadata)

    override def withMaxPrefetchBatches(maxPrefetchBatches: Int): ConsumerSettings[F, K, V] =
      copy(maxPrefetchBatches = Math.max(2, maxPrefetchBatches))

    override def toString: String =
      s"ConsumerSettings(closeTimeout = $closeTimeout, commitTimeout = $commitTimeout, pollInterval = $pollInterval, pollTimeout = $pollTimeout, commitRecovery = $commitRecovery)"
  }

  private[this] def create[F[_], K, V](
    keyDeserializer: F[Deserializer[F, K]],
    valueDeserializer: F[Deserializer[F, V]]
  ): ConsumerSettings[F, K, V] =
    ConsumerSettingsImpl(
      keyDeserializer = keyDeserializer,
      valueDeserializer = valueDeserializer,
      properties = Map(
        ConsumerConfig.AUTO_OFFSET_RESET_CONFIG -> "none",
        ConsumerConfig.ENABLE_AUTO_COMMIT_CONFIG -> "false"
      ),
      closeTimeout = 20.seconds,
      commitTimeout = 15.seconds,
      pollInterval = 50.millis,
      pollTimeout = 50.millis,
      commitRecovery = CommitRecovery.Default,
      recordMetadata = _ => OffsetFetchResponse.NO_METADATA,
      maxPrefetchBatches = 2
    )

  def apply[F[_], K, V](
    keyDeserializer: Deserializer[F, K],
    valueDeserializer: Deserializer[F, V]
  )(implicit F: Applicative[F]): ConsumerSettings[F, K, V] =
    create(
      keyDeserializer = F.pure(keyDeserializer),
      valueDeserializer = F.pure(valueDeserializer)
    )

  def apply[F[_], K, V](
    keyDeserializer: RecordDeserializer[F, K],
    valueDeserializer: Deserializer[F, V]
  )(implicit F: Applicative[F]): ConsumerSettings[F, K, V] =
    create(
      keyDeserializer = keyDeserializer.forKey,
      valueDeserializer = F.pure(valueDeserializer)
    )

  def apply[F[_], K, V](
    keyDeserializer: Deserializer[F, K],
    valueDeserializer: RecordDeserializer[F, V]
  )(implicit F: Applicative[F]): ConsumerSettings[F, K, V] =
    create(
      keyDeserializer = F.pure(keyDeserializer),
      valueDeserializer = valueDeserializer.forValue
    )

  def apply[F[_], K, V](
    implicit
    keyDeserializer: RecordDeserializer[F, K],
    valueDeserializer: RecordDeserializer[F, V]
  ): ConsumerSettings[F, K, V] =
    create(
      keyDeserializer = keyDeserializer.forKey,
      valueDeserializer = valueDeserializer.forValue
    )

  implicit def consumerSettingsShow[F[_], K, V]: Show[ConsumerSettings[F, K, V]] =
    Show.fromToString
}<|MERGE_RESOLUTION|>--- conflicted
+++ resolved
@@ -6,19 +6,10 @@
 
 package fs2.kafka
 
-<<<<<<< HEAD
 import cats.{Applicative, Show}
-import org.apache.kafka.clients.consumer.ConsumerConfig
-import org.apache.kafka.common.requests.OffsetFetchResponse
-=======
-import cats.effect.{Blocker, Sync}
-import cats.Show
-import fs2.kafka.internal.converters.collection._
 import fs2.kafka.security.KafkaCredentialStore
 import org.apache.kafka.clients.consumer.ConsumerConfig
 import org.apache.kafka.common.requests.OffsetFetchResponse
-import org.apache.kafka.common.serialization.ByteArrayDeserializer
->>>>>>> 3ec88f5b
 
 import scala.concurrent.duration._
 
@@ -380,8 +371,7 @@
   /**
     * Includes the credentials properties from the provided [[KafkaCredentialStore]]
     */
-  def withCredentials(credentialsStore: KafkaCredentialStore): ConsumerSettings[F, K, V] =
-    withProperties(credentialsStore.properties)
+  def withCredentials(credentialsStore: KafkaCredentialStore): ConsumerSettings[F, K, V]
 }
 
 object ConsumerSettings {
@@ -507,6 +497,11 @@
 
     override def withMaxPrefetchBatches(maxPrefetchBatches: Int): ConsumerSettings[F, K, V] =
       copy(maxPrefetchBatches = Math.max(2, maxPrefetchBatches))
+
+    override def withCredentials(
+      credentialsStore: KafkaCredentialStore
+    ): ConsumerSettings[F, K, V] =
+      withProperties(credentialsStore.properties)
 
     override def toString: String =
       s"ConsumerSettings(closeTimeout = $closeTimeout, commitTimeout = $commitTimeout, pollInterval = $pollInterval, pollTimeout = $pollTimeout, commitRecovery = $commitRecovery)"
