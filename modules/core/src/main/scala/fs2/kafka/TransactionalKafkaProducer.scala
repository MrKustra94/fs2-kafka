--- conflicted
+++ resolved
@@ -6,17 +6,10 @@
 
 package fs2.kafka
 
-<<<<<<< HEAD
 import cats.effect.{Resource, Async, Outcome}
 import cats.effect.syntax.all._
 import cats.syntax.all._
 import fs2.Chunk
-=======
-import cats.effect.{ConcurrentEffect, ContextShift, ExitCase, Resource}
-import cats.effect.syntax.all._
-import cats.implicits._
-import fs2.{Chunk, Stream}
->>>>>>> b04e906f
 import fs2.kafka.internal._
 import fs2.kafka.internal.converters.collection._
 import org.apache.kafka.clients.producer.RecordMetadata
@@ -60,7 +53,6 @@
   def resource[F[_], K, V](
     settings: TransactionalProducerSettings[F, K, V]
   )(
-<<<<<<< HEAD
     implicit F: Async[F]
   ): Resource[F, TransactionalKafkaProducer[F, K, V]] =
     Resource.liftF(settings.producerSettings.keySerializer).flatMap { keySerializer =>
@@ -81,28 +73,6 @@
                 else {
                   val batch =
                     CommittableOffsetBatch.fromFoldableMap(records.records)(_.offset)
-=======
-    implicit F: ConcurrentEffect[F],
-    context: ContextShift[F]
-  ): Resource[F, TransactionalKafkaProducer[F, K, V]] =
-    Resource.liftF(settings.producerSettings.keySerializer).flatMap { keySerializer =>
-      Resource.liftF(settings.producerSettings.valueSerializer).flatMap { valueSerializer =>
-        WithProducer(settings).map { withProducer =>
-          new TransactionalKafkaProducer[F, K, V] {
-            override def produce[P](
-              records: TransactionalProducerRecords[F, P, K, V]
-            ): F[ProducerResult[P, K, V]] =
-              produceTransaction(records)
-                .map(ProducerResult(_, records.passthrough))
-
-            private[this] def produceTransaction[P](
-              records: TransactionalProducerRecords[F, P, K, V]
-            ): F[Chunk[(ProducerRecord[K, V], RecordMetadata)]] = {
-              if (records.records.isEmpty) F.pure(Chunk.empty)
-              else {
-                val batch =
-                  CommittableOffsetBatch.fromFoldableMap(records.records)(_.offset)
->>>>>>> b04e906f
 
                   val consumerGroupId =
                     if (batch.consumerGroupIdsMissing || batch.consumerGroupIds.size != 1)
