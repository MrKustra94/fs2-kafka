--- conflicted
+++ resolved
@@ -66,13 +66,8 @@
                 .map(ProducerResult(_, records.passthrough))
 
             private[this] def produceTransaction[P](
-<<<<<<< HEAD
               records: TransactionalProducerRecords[F, P, K, V]
-            ): F[Chunk[(ProducerRecord[K, V], RecordMetadata)]] = {
-=======
-              records: TransactionalProducerRecords[F, K, V, P]
             ): F[Chunk[(ProducerRecord[K, V], RecordMetadata)]] =
->>>>>>> ffe67414
               if (records.records.isEmpty) F.pure(Chunk.empty)
               else {
                 val batch =
