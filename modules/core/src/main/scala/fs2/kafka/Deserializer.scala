/*
 * Copyright 2018-2020 OVO Energy Limited
 *
 * SPDX-License-Identifier: Apache-2.0
 */

package fs2.kafka

import cats.MonadError
import cats.effect.Sync
import cats.implicits._
import java.nio.charset.{Charset, StandardCharsets}
import java.util.UUID

/**
  * Functional composable Kafka key- and record deserializer with
  * support for effect types.
  */
sealed abstract class Deserializer[F[_], A] {

  /**
    * Attempts to deserialize the specified bytes into a value of
    * type `A`. The Kafka topic name, from which the serialized
    * bytes came, and record headers are available.
    */
  def deserialize(topic: String, headers: Headers, bytes: Array[Byte]): F[A]

  /**
    * Creates a new [[Deserializer]] which applies the specified
    * function to the result of this [[Deserializer]].
    */
  def map[B](f: A => B): Deserializer[F, B]

  /**
    * Creates a new [[Deserializer]] by first deserializing
    * with this [[Deserializer]] and then using the result
    * as input to the specified function.
    */
  def flatMap[B](f: A => Deserializer[F, B]): Deserializer[F, B]

  /**
    * Creates a new [[Deserializer]] which deserializes both using
    * this [[Deserializer]] and that [[Deserializer]], and returns
    * both results in a tuple.
    */
  def product[B](that: Deserializer[F, B]): Deserializer[F, (A, B)]

  /**
    * Creates a new [[Deserializer]] which handles errors by
    * turning them into `Either` values.
    */
  def attempt: Deserializer[F, Either[Throwable, A]]

  /**
    * Creates a new [[Deserializer]] which returns `None` when the
    * bytes are `null`, and otherwise returns the result of this
    * [[Deserializer]] wrapped in `Some`.
    */
  def option: Deserializer[F, Option[A]]

  /**
    * Creates a new [[Deserializer]] which suspends deserialization,
    * capturing any impure behaviours of this [[Deserializer]].
    */
  def suspend: Deserializer[F, A]
}

object Deserializer {
  def apply[F[_], A](implicit deserializer: Deserializer[F, A]): Deserializer[F, A] = deserializer

  /** Alias for [[Deserializer#identity]]. */
  def apply[F[_]](implicit F: Sync[F]): Deserializer[F, Array[Byte]] = identity

  /**
    * Creates a new [[Deserializer]] which deserializes
    * all bytes to the specified value of type `A`.
    */
  def const[F[_], A](a: A)(implicit F: Sync[F]): Deserializer[F, A] =
    Deserializer.lift(_ => F.pure(a))

  /**
    * Creates a new [[Deserializer]] which delegates deserialization
    * to the specified Kafka `Deserializer`. Note that the `close`
    * and `configure` functions won't be called for the delegate.<br>
    * <br>
    * It is assumed the delegate `deserialize` function is pure.
    * If it's not pure, then use `suspend` after `delegate`,
    * so the impure behaviours can be captured properly.
    */
  def delegate[F[_], A](
    deserializer: KafkaDeserializer[A]
  )(implicit F: Sync[F]): Deserializer[F, A] =
    Deserializer.instance { (topic, headers, bytes) =>
      F.pure(deserializer.deserialize(topic, headers.asJava, bytes))
    }

  /**
    * Creates a new [[Deserializer]] which always fails
    * deserialization with the specified exception `e`.
    */
  def fail[F[_], A](e: Throwable)(
    implicit F: Sync[F]
  ): Deserializer[F, A] =
    Deserializer.lift(_ => F.raiseError(e))

  /**
    * Creates a new [[Deserializer]] which always fails
    * deserialization with a [[DeserializationException]]
    * using the specified message.
    */
  def failWith[F[_], A](message: String)(implicit F: Sync[F]): Deserializer[F, A] =
    Deserializer.fail(DeserializationException(message))

  /**
    * Creates a new [[Deserializer]] which can use different
    * [[Deserializer]]s depending on the record headers.
    */
  def headers[F[_], A](f: Headers => Deserializer[F, A])(implicit F: Sync[F]): Deserializer[F, A] =
    Deserializer.instance { (topic, headers, bytes) =>
      f(headers).deserialize(topic, headers, bytes)
    }

  /**
    * Creates a new [[Deserializer]] from the specified function.
    * Use [[lift]] instead if the deserializer doesn't need
    * access to the Kafka topic name or record headers.
    */
  def instance[F[_], A](
    f: (String, Headers, Array[Byte]) => F[A]
  )(implicit F: Sync[F]): Deserializer[F, A] =
    new Deserializer[F, A] {
      override def deserialize(topic: String, headers: Headers, bytes: Array[Byte]): F[A] =
        f(topic, headers, bytes)

      override def map[B](f: A => B): Deserializer[F, B] =
        Deserializer.instance { (topic, headers, bytes) =>
          deserialize(topic, headers, bytes).map(f)
        }

      override def flatMap[B](f: A => Deserializer[F, B]): Deserializer[F, B] =
        Deserializer.instance { (topic, headers, bytes) =>
          deserialize(topic, headers, bytes).flatMap { a =>
            f(a).deserialize(topic, headers, bytes)
          }
        }

      override def product[B](that: Deserializer[F, B]): Deserializer[F, (A, B)] =
        Deserializer.instance { (topic, headers, bytes) =>
          val a = deserialize(topic, headers, bytes)
          val b = that.deserialize(topic, headers, bytes)
          a product b
        }

      override def attempt: Deserializer[F, Either[Throwable, A]] =
        Deserializer.instance { (topic, headers, bytes) =>
          deserialize(topic, headers, bytes).attempt
        }

      override def option: Deserializer[F, Option[A]] =
        Deserializer.instance { (topic, headers, bytes) =>
          if (bytes != null)
            deserialize(topic, headers, bytes).map(Some.apply)
          else
            F.pure(None)
        }

      override def suspend: Deserializer[F, A] =
        Deserializer.instance { (topic, headers, bytes) =>
          F.suspend(deserialize(topic, headers, bytes))
        }

      override def toString: String =
        "Deserializer$" + System.identityHashCode(this)
    }

  /**
    * Creates a new [[Deserializer]] from the specified function,
    * ignoring from which Kafka topic the bytes came and any
    * record headers. Use [[instance]] instead if the
    * deserializer needs access to the Kafka topic
    * name or the record headers.
    */
  def lift[F[_], A](f: Array[Byte] => F[A])(implicit F: Sync[F]): Deserializer[F, A] =
    Deserializer.instance((_, _, bytes) => f(bytes))

  private[this] def unexpectedTopic[F[_], A](implicit F: Sync[F]): String => Deserializer[F, A] =
    topic => Deserializer.fail(UnexpectedTopicException(topic))

  /**
    * Creates a new [[Deserializer]] which can use different
    * [[Deserializer]]s depending on the Kafka topic name
    * from which the serialized bytes came.
    */
  def topic[F[_], A](
    f: PartialFunction[String, Deserializer[F, A]]
  )(implicit F: Sync[F]): Deserializer[F, A] =
    Deserializer.instance { (topic, headers, bytes) =>
      f.applyOrElse(topic, unexpectedTopic)
        .deserialize(topic, headers, bytes)
    }

  /**
    * Creates a new [[Deserializer]] which deserializes `String`
    * values using the specified `Charset`. Note that the
    * default `String` deserializer uses `UTF-8`.
    */
  def string[F[_]](charset: Charset)(implicit F: Sync[F]): Deserializer[F, String] =
    Deserializer.lift(bytes => F.pure(new String(bytes, charset)))

  /**
    * Creates a new [[Deserializer]] which deserializes `String`
    * values using the specified `Charset` as `UUID`s. Note that
    * the default `UUID` deserializer uses `UTF-8`.
    */
  def uuid[F[_]](charset: Charset)(implicit F: Sync[F]): Deserializer[F, UUID] =
    Deserializer.string[F](charset).map(UUID.fromString).suspend

  /**
    * The identity [[Deserializer]], which does not perform any kind
    * of deserialization, simply using the input bytes as the output.
    */
  implicit def identity[F[_]](implicit F: Sync[F]): Deserializer[F, Array[Byte]] =
    Deserializer.lift(bytes => F.pure(bytes))

  /**
    * The option [[Deserializer]] returns `None` when the bytes are
    * `null`, and otherwise deserializes using the deserializer for
    * the type `A`, wrapping the result in `Some`.
    */
  implicit def option[F[_], A](
    implicit deserializer: Deserializer[F, A]
  ): Deserializer[F, Option[A]] =
    deserializer.option

<<<<<<< HEAD
  type MonadDeserializerError[F[_]] = MonadError[Deserializer[F, *], Throwable]

  implicit def monadError[F[_]](implicit F: Sync[F]): MonadDeserializerError[F] =
=======
  implicit def monadError[F[_]](implicit F: Sync[F]): MonadError[Deserializer[F, *], Throwable] =
>>>>>>> aa8842e2
    new MonadError[Deserializer[F, *], Throwable] {
      override def pure[A](a: A): Deserializer[F, A] =
        Deserializer.const(a)

      override def map[A, B](
        deserializer: Deserializer[F, A]
      )(f: A => B): Deserializer[F, B] =
        deserializer.map(f)

      override def flatMap[A, B](
        deserializer: Deserializer[F, A]
      )(f: A => Deserializer[F, B]): Deserializer[F, B] =
        deserializer.flatMap(f)

      override def product[A, B](
        first: Deserializer[F, A],
        second: Deserializer[F, B]
      ): Deserializer[F, (A, B)] =
        first.product(second)

      override def tailRecM[A, B](a: A)(f: A => Deserializer[F, Either[A, B]]): Deserializer[F, B] =
        Deserializer.instance { (topic, headers, bytes) =>
          F.tailRecM(a)(f(_).deserialize(topic, headers, bytes))
        }

      override def handleErrorWith[A](fa: Deserializer[F, A])(
        f: Throwable => Deserializer[F, A]
      ): Deserializer[F, A] =
        Deserializer.instance { (topic, headers, bytes) =>
          F.handleErrorWith(fa.deserialize(topic, headers, bytes)) { throwable =>
            f(throwable).deserialize(topic, headers, bytes)
          }
        }

      override def raiseError[A](e: Throwable): Deserializer[F, A] =
        Deserializer.fail(e)
    }

  implicit def double[F[_]](implicit F: Sync[F]): Deserializer[F, Double] =
    Deserializer
      .delegate[F, Double] {
        (new org.apache.kafka.common.serialization.DoubleDeserializer)
          .asInstanceOf[org.apache.kafka.common.serialization.Deserializer[Double]]
      }
      .suspend

  implicit def float[F[_]](implicit F: Sync[F]): Deserializer[F, Float] =
    Deserializer
      .delegate[F, Float] {
        (new org.apache.kafka.common.serialization.FloatDeserializer)
          .asInstanceOf[org.apache.kafka.common.serialization.Deserializer[Float]]
      }
      .suspend

  implicit def int[F[_]](implicit F: Sync[F]): Deserializer[F, Int] =
    Deserializer
      .delegate[F, Int] {
        (new org.apache.kafka.common.serialization.IntegerDeserializer)
          .asInstanceOf[org.apache.kafka.common.serialization.Deserializer[Int]]
      }
      .suspend

  implicit def long[F[_]](implicit F: Sync[F]): Deserializer[F, Long] =
    Deserializer
      .delegate[F, Long] {
        (new org.apache.kafka.common.serialization.LongDeserializer)
          .asInstanceOf[org.apache.kafka.common.serialization.Deserializer[Long]]
      }
      .suspend

  implicit def short[F[_]](implicit F: Sync[F]): Deserializer[F, Short] =
    Deserializer
      .delegate[F, Short] {
        (new org.apache.kafka.common.serialization.ShortDeserializer)
          .asInstanceOf[org.apache.kafka.common.serialization.Deserializer[Short]]
      }
      .suspend

  implicit def string[F[_]](implicit F: Sync[F]): Deserializer[F, String] =
    Deserializer.string(StandardCharsets.UTF_8)

  implicit def unit[F[_]](implicit F: Sync[F]): Deserializer[F, Unit] =
    Deserializer.const(())

  implicit def uuid[F[_]](implicit F: Sync[F]): Deserializer[F, UUID] =
    Deserializer.string[F].map(UUID.fromString).suspend
}<|MERGE_RESOLUTION|>--- conflicted
+++ resolved
@@ -232,13 +232,7 @@
   ): Deserializer[F, Option[A]] =
     deserializer.option
 
-<<<<<<< HEAD
-  type MonadDeserializerError[F[_]] = MonadError[Deserializer[F, *], Throwable]
-
-  implicit def monadError[F[_]](implicit F: Sync[F]): MonadDeserializerError[F] =
-=======
   implicit def monadError[F[_]](implicit F: Sync[F]): MonadError[Deserializer[F, *], Throwable] =
->>>>>>> aa8842e2
     new MonadError[Deserializer[F, *], Throwable] {
       override def pure[A](a: A): Deserializer[F, A] =
         Deserializer.const(a)
