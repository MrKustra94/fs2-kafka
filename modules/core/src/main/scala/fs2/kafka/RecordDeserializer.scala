/*
 * Copyright 2018-2023 OVO Energy Limited
 *
 * SPDX-License-Identifier: Apache-2.0
 */

package fs2.kafka

import cats.syntax.all._
import cats.{Applicative, Functor}

/**
  * Deserializer which may vary depending on whether a record
  * key or value is being deserialized, and which may require
  * a creation effect.
  */
sealed abstract class RecordDeserializer[F[_], A] {
<<<<<<< HEAD
  def forKey: F[KeyDeserializer[F, A]]
=======

  def forKey: F[Deserializer[F, A]]
>>>>>>> 84eba9ae

  def forValue: F[ValueDeserializer[F, A]]

  /**
    * Returns a new [[RecordDeserializer]] instance applying the mapping function to key and value deserializers
    */
  final def transform[B](
    f: Deserializer[F, A] => Deserializer[F, B]
  )(implicit F: Functor[F]): RecordDeserializer[F, B] =
    RecordDeserializer.instance(
      forKey = forKey.map(f),
      forValue = forValue.map(f)
    )

  /**
    * Returns a new [[RecordDeserializer]] instance that will catch deserialization
    * errors and return them as a value, allowing user code to handle them without
    * causing the consumer to fail.
    */
  final def attempt(implicit F: Functor[F]): RecordDeserializer[F, Either[Throwable, A]] =
    transform(_.attempt)

  /**
    * Returns a new [[RecordDeserializer]] instance that will deserialize key and value returning `None` when the
    * bytes are `null`, and otherwise returns the result wrapped in `Some`.
    *
    * See [[Deserializer.option]] for more details.
    */
  final def option(implicit F: Functor[F]): RecordDeserializer[F, Option[A]] =
    transform(_.option)
}

object RecordDeserializer {
  def apply[F[_], A](
    implicit deserializer: RecordDeserializer[F, A]
  ): RecordDeserializer[F, A] =
    deserializer

  def const[F[_]: Functor, A](
    deserializer: => F[Deserializer[F, A]]
  ): RecordDeserializer[F, A] =
    RecordDeserializer.instance(
      forKey = deserializer.widen,
      forValue = deserializer.widen
    )

  def instance[F[_], A](
    forKey: => F[KeyDeserializer[F, A]],
    forValue: => F[ValueDeserializer[F, A]]
  ): RecordDeserializer[F, A] = {
    def _forKey: F[Deserializer[F, A]] = forKey
    def _forValue: F[Deserializer[F, A]] = forValue

    new RecordDeserializer[F, A] {
      override def forKey: F[KeyDeserializer[F, A]] =
        _forKey

      override def forValue: F[ValueDeserializer[F, A]] =
        _forValue

      override def toString: String =
        "Deserializer.Record$" + System.identityHashCode(this)
    }
  }

  def lift[F[_], A](deserializer: => Deserializer[F, A])(
    implicit F: Applicative[F]
  ): RecordDeserializer[F, A] =
    RecordDeserializer.const(F.pure(deserializer))

  implicit def lift[F[_], A](
    implicit F: Applicative[F],
    deserializer: Deserializer[F, A]
  ): RecordDeserializer[F, A] =
    RecordDeserializer.lift(deserializer)
}<|MERGE_RESOLUTION|>--- conflicted
+++ resolved
@@ -15,12 +15,8 @@
   * a creation effect.
   */
 sealed abstract class RecordDeserializer[F[_], A] {
-<<<<<<< HEAD
+
   def forKey: F[KeyDeserializer[F, A]]
-=======
-
-  def forKey: F[Deserializer[F, A]]
->>>>>>> 84eba9ae
 
   def forValue: F[ValueDeserializer[F, A]]
 
@@ -31,8 +27,8 @@
     f: Deserializer[F, A] => Deserializer[F, B]
   )(implicit F: Functor[F]): RecordDeserializer[F, B] =
     RecordDeserializer.instance(
-      forKey = forKey.map(f),
-      forValue = forValue.map(f)
+      forKey = forKey.map(des => f(des.asInstanceOf[Deserializer[F, A]])),
+      forValue = forValue.map(des => f(des.asInstanceOf[Deserializer[F, A]]))
     )
 
   /**
@@ -71,8 +67,8 @@
     forKey: => F[KeyDeserializer[F, A]],
     forValue: => F[ValueDeserializer[F, A]]
   ): RecordDeserializer[F, A] = {
-    def _forKey: F[Deserializer[F, A]] = forKey
-    def _forValue: F[Deserializer[F, A]] = forValue
+    def _forKey: F[KeyDeserializer[F, A]] = forKey
+    def _forValue: F[ValueDeserializer[F, A]] = forValue
 
     new RecordDeserializer[F, A] {
       override def forKey: F[KeyDeserializer[F, A]] =
