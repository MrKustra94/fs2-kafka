--- conflicted
+++ resolved
@@ -6,13 +6,8 @@
 
 package fs2.kafka
 
-<<<<<<< HEAD
 import cats.{Foldable, Reducible, Applicative, Monoid}
-import cats.data.{NonEmptyList, NonEmptySet}
-=======
-import cats.{Foldable, Reducible}
 import cats.data.{NonEmptyList, NonEmptySet, OptionT}
->>>>>>> 9e98a434
 import cats.effect._
 import cats.effect.std._
 import cats.effect.implicits._
@@ -123,68 +118,10 @@
 }
 
 object KafkaConsumer {
-<<<<<<< HEAD
-  private def startConsumerActor[F[_], K, V](
-    requests: Queue[F, Request[F, K, V]],
-    polls: Queue[F, Request[F, K, V]],
-    actor: KafkaConsumerActor[F, K, V]
-  )(
-    implicit F: Async[F]
-  ): Resource[F, FakeFiber[F, Unit]] =
-    Resource.make {
-      Deferred[F, Either[Throwable, Unit]].flatMap { deferred =>
-        requests.tryTake
-          .flatMap(_.map(F.pure).getOrElse(polls.take))
-          .flatMap(actor.handle(_))
-          .foreverM[Unit]
-          .guaranteeCase { outcome: Outcome[F, Throwable, Unit] =>
-            outcome match {
-              case Outcome.Errored(e) => deferred.complete(Left(e)).void
-              case _                  => deferred.complete(Right(())).void
-              // TODO: cancelation?
-            }
-=======
-  private def spawnRepeating[F[_]: Concurrent, A](fa: F[A]): Resource[F, Fiber[F, Unit]] =
+  private def spawnRepeating[F[_]: Concurrent, A](fa: F[A]): Resource[F, FakeFiber[F, Unit]] =
     Resource.make {
       Deferred[F, Either[Throwable, Unit]].flatMap { deferred =>
         fa.foreverM[Unit]
-          .guaranteeCase {
-            case ExitCase.Error(e) => deferred.complete(Left(e))
-            case _                 => deferred.complete(Right(()))
->>>>>>> 9e98a434
-          }
-          .start
-          .map(fiber => FakeFiber(deferred.get.rethrow, fiber.cancel.start.void))
-      }
-    }(_.cancel)
-
-  private def startConsumerActor[F[_], K, V](
-    requests: Queue[F, Request[F, K, V]],
-    polls: Queue[F, Request[F, K, V]],
-    actor: KafkaConsumerActor[F, K, V]
-  )(
-    implicit F: Concurrent[F],
-    context: ContextShift[F]
-  ): Resource[F, Fiber[F, Unit]] =
-    spawnRepeating {
-      OptionT(requests.tryDequeue1)
-        .getOrElseF(polls.dequeue1)
-        .flatMap(actor.handle(_) >> context.shift)
-    }
-
-  private def startPollScheduler[F[_], K, V](
-    polls: Queue[F, Request[F, K, V]],
-    pollInterval: FiniteDuration
-  )(
-<<<<<<< HEAD
-    implicit F: Temporal[F]
-  ): Resource[F, FakeFiber[F, Unit]] =
-    Resource.make {
-      Deferred[F, Either[Throwable, Unit]].flatMap { deferred =>
-        polls
-          .offer(Request.poll)
-          .flatMap(_ => F.sleep(pollInterval))
-          .foreverM[Unit]
           .guaranteeCase { outcome: Outcome[F, Throwable, Unit] =>
             outcome match {
               case Outcome.Errored(e) => deferred.complete(Left(e)).void
@@ -195,14 +132,29 @@
           .map(fiber => FakeFiber(deferred.get.rethrow, fiber.cancel.start.void))
       }
     }(_.cancel)
-=======
-    implicit F: Concurrent[F],
-    timer: Timer[F]
-  ): Resource[F, Fiber[F, Unit]] =
+
+  private def startConsumerActor[F[_], K, V](
+    requests: Queue[F, Request[F, K, V]],
+    polls: Queue[F, Request[F, K, V]],
+    actor: KafkaConsumerActor[F, K, V]
+  )(
+    implicit F: Async[F]
+  ): Resource[F, FakeFiber[F, Unit]] =
     spawnRepeating {
-      polls.enqueue1(Request.poll) >> timer.sleep(pollInterval)
+      OptionT(requests.tryTake)
+        .getOrElseF(polls.take)
+        .flatMap(actor.handle(_))
     }
->>>>>>> 9e98a434
+
+  private def startPollScheduler[F[_], K, V](
+    polls: Queue[F, Request[F, K, V]],
+    pollInterval: FiniteDuration
+  )(
+    implicit F: Temporal[F]
+  ): Resource[F, FakeFiber[F, Unit]] =
+    spawnRepeating {
+      polls.offer(Request.poll) >> F.sleep(pollInterval)
+    }
 
   private def createKafkaConsumer[F[_], K, V](
     requests: Queue[F, Request[F, K, V]],
@@ -215,30 +167,26 @@
     stopConsumingDeferred: Deferred[F, Unit]
   )(implicit F: Async[F]): KafkaConsumer[F, K, V] =
     new KafkaConsumer[F, K, V] {
-<<<<<<< HEAD
-      def terminate: F[Unit] = fiber.cancel
-
-      def awaitTermination: F[Unit] = fiber.join
-
-      def fiber: FakeFiber[F, Unit] = FakeFiber(awaitTermination, terminate)
-=======
-
-      override val fiber: Fiber[F, Unit] = {
+
+      private val fiber: FakeFiber[F, Unit] = {
         val actorFiber =
-          Fiber[F, Unit](actor.join.guaranteeCase {
-            case ExitCase.Completed => polls.cancel
-            case _                  => F.unit
+          FakeFiber[F, Unit](actor.join.guaranteeCase {
+            (_: Outcome[F, Throwable, Unit]) match {
+              case Outcome.Succeeded(_) => polls.cancel
+              case _                    => F.unit
+            }
           }, actor.cancel)
 
         val pollsFiber =
-          Fiber[F, Unit](polls.join.guaranteeCase {
-            case ExitCase.Completed => actor.cancel
-            case _                  => F.unit
+          FakeFiber[F, Unit](polls.join.guaranteeCase {
+            (_: Outcome[F, Throwable, Unit]) match {
+              case Outcome.Succeeded(_) => actor.cancel
+              case _                    => F.unit
+            }
           }, polls.cancel)
 
         actorFiber combine pollsFiber
       }
->>>>>>> 9e98a434
 
       override def partitionsMapStream
         : Stream[F, Map[TopicPartition, Stream[F, CommittableConsumerRecord[F, K, V]]]] = {
@@ -384,11 +332,7 @@
                 deferred.complete(_).void,
                 Some(onRebalance(streamId, partitionStreamIdRef, partitionsMapQueue))
               )
-<<<<<<< HEAD
             val assignment = requests.offer(request) >> deferred.get.rethrow
-=======
-            val assignment = requests.enqueue1(request) >> deferred.get.rethrow
->>>>>>> 9e98a434
             F.race(awaitTermination.attempt, assignment).map {
               case Left(_)         => SortedSet.empty[TopicPartition]
               case Right(assigned) => assigned
@@ -413,13 +357,9 @@
               streamId <- Stream.eval(streamIdRef.modify(n => (n + 1, n)))
               partitionStreamIdRef <- Stream.eval(Ref.of[F, PartitionStreamId](0))
               _ <- Stream.eval(initialEnqueue(streamId, partitionsMapQueue, partitionStreamIdRef))
-<<<<<<< HEAD
               out <- Stream
                 .repeatEval(partitionsMapQueue.take)
                 .unNoneTerminate
-=======
-              out <- partitionsMapQueue.dequeue
->>>>>>> 9e98a434
                 .interruptWhen(awaitTermination.attempt)
                 .concurrently(
                   Stream.eval(stopConsumingDeferred.get >> partitionsMapQueue.offer(None))
@@ -465,11 +405,7 @@
         request: (Either[Throwable, A] => F[Unit]) => Request[F, K, V]
       ): F[A] =
         Deferred[F, Either[Throwable, A]].flatMap { deferred =>
-<<<<<<< HEAD
           requests.offer(request(deferred.complete(_).void)) >>
-=======
-          requests.enqueue1(request(deferred.complete)) >>
->>>>>>> 9e98a434
             F.race(awaitTermination.as(ConsumerShutdownException()), deferred.get.rethrow)
         }.rethrow
 
@@ -666,12 +602,9 @@
       override def toString: String =
         "KafkaConsumer$" + id
 
-<<<<<<< HEAD
-=======
       override def terminate: F[Unit] = fiber.cancel
 
       override def awaitTermination: F[Unit] = fiber.join
->>>>>>> 9e98a434
     }
 
   /**
