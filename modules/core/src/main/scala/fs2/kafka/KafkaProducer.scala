--- conflicted
+++ resolved
@@ -132,13 +132,8 @@
     */
   def resource[F[_], K, V](
     settings: ProducerSettings[F, K, V]
-<<<<<<< HEAD
-  )(implicit F: Async[F], mk: MkProducer[F]): Resource[F, KafkaProducer.Metrics[F, K, V]] =
-    KafkaProducerConnection.resource(settings).flatMap(_.withSerializersFrom(settings))
-=======
   )(implicit F: Async[F], mk: MkProducer[F]): Resource[F, KafkaProducer.PartitionsFor[F, K, V]] =
-    KafkaProducerConnection.resource(settings)(F, mk).evalMap(_.withSerializersFrom(settings))
->>>>>>> 17ea588a
+    KafkaProducerConnection.resource(settings)(F, mk).flatMap(_.withSerializersFrom(settings))
 
   private[kafka] def from[F[_], K, V](
     connection: KafkaProducerConnection[F],
