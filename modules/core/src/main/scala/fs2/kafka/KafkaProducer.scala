/*
 * Copyright 2018-2021 OVO Energy Limited
 *
 * SPDX-License-Identifier: Apache-2.0
 */

package fs2.kafka

import cats.effect._
import cats.syntax.all._
import cats.{Apply, Functor}
import fs2.{Chunk, _}
import fs2.kafka.internal._
import fs2.kafka.internal.converters.collection._
import fs2.kafka.producer.MkProducer
import org.apache.kafka.clients.producer.RecordMetadata
import org.apache.kafka.common.{Metric, MetricName}
import fs2.Chunk
import cats.Functor

import scala.annotation.nowarn
import scala.concurrent.Promise

/**
  * [[KafkaProducer]] represents a producer of Kafka records, with the
  * ability to produce `ProducerRecord`s using [[produce]]. Records are
  * wrapped in [[ProducerRecords]] which allow an arbitrary value, that
  * is a passthrough, to be included in the result. Most often this is
  * used for keeping the [[CommittableOffset]]s, in order to commit
  * offsets, but any value can be used as passthrough value.
  */
abstract class KafkaProducer[F[_], K, V] {

  /**
    * Produces the specified [[ProducerRecords]] in two steps: the
    * first effect puts the records in the buffer of the producer,
    * and the second effect waits for the records to send.
    *
    * It's possible to `flatten` the result from this function to
    * have an effect which both sends the records and waits for
    * them to finish sending.
    *
    * Waiting for individual records to send can substantially
    * limit performance. In some cases, this is necessary, and
    * so we might want to consider the following alternatives.
    *
    * - Wait for the produced records in batches, improving
    *   the rate at which records are produced, but loosing
    *   the guarantee where `produce >> otherAction` means
    *   `otherAction` executes after the record has been
    *   sent.<br>
    * - Run several `produce.flatten >> otherAction` concurrently,
    *   improving the rate at which records are produced, and still
    *   have `otherAction` execute after records have been sent,
    *   but losing the order of produced records.
    */
  def produce[P](
    records: ProducerRecords[P, K, V]
  ): F[F[ProducerResult[P, K, V]]]
}

object KafkaProducer {

  implicit class ProducerOps[F[_], K, V](private val producer: KafkaProducer[F, K, V])
      extends AnyVal {

    /**
      * Produce a single [[ProducerRecord]] without a passthrough value,
      * see [[KafkaProducer.produce]] for general semantics.
      */
    def produceOne_(record: ProducerRecord[K, V])(implicit F: Functor[F]): F[F[RecordMetadata]] =
      produceOne(record, ()).map(_.map { res =>
        res.records.head.get._2 //Should always be present so get is ok
      })

    /**
      * Produce a single record to the specified topic using the provided key and value
      * without a passthrough value, see [[KafkaProducer.produce]] for general semantics.
      */
    def produceOne_(topic: String, key: K, value: V)(implicit F: Functor[F]): F[F[RecordMetadata]] =
      produceOne_(ProducerRecord(topic, key, value))

    /**
      * Produces the specified [[ProducerRecords]] without a passthrough value,
      * see [[KafkaProducer.produce]] for general semantics.
      */
    def produce_(
<<<<<<< HEAD
      records: ProducerRecords[_, K, V]
=======
      records: ProducerRecords[K, V, _]
>>>>>>> f1ebac19
    )(implicit F: Functor[F]): F[F[Chunk[(ProducerRecord[K, V], RecordMetadata)]]] =
      producer.produce(records).map(_.map(_.records))

    /**
      * Produce a single record to the specified topic using the provided key and value,
      * see [[KafkaProducer.produce]] for general semantics.
      */
    def produceOne[P](
      topic: String,
      key: K,
      value: V,
      passthrough: P
<<<<<<< HEAD
    ): F[F[ProducerResult[P, K, V]]] =
=======
    ): F[F[ProducerResult[K, V, P]]] =
>>>>>>> f1ebac19
      produceOne(ProducerRecord(topic, key, value), passthrough)

    /**
      * Produce a single [[ProducerRecord]], see [[KafkaProducer.produce]] for general semantics.
      */
<<<<<<< HEAD
    def produceOne[P](record: ProducerRecord[K, V], passthrough: P): F[F[ProducerResult[P, K, V]]] =
=======
    def produceOne[P](record: ProducerRecord[K, V], passthrough: P): F[F[ProducerResult[K, V, P]]] =
>>>>>>> f1ebac19
      producer.produce(ProducerRecords.one(record, passthrough))

  }

  /**
    * [[KafkaProducer.Metrics]] extends [[KafkaProducer]] to provide
    * access to the underlying producer metrics.
    */
  abstract class Metrics[F[_], K, V] extends KafkaProducer[F, K, V] {

    /**
      * Returns producer metrics.
      *
      * @see org.apache.kafka.clients.producer.KafkaProducer#metrics
      */
    def metrics: F[Map[MetricName, Metric]]
  }

  /**
    * Creates a new [[KafkaProducer]] in the `Resource` context,
    * using the specified [[ProducerSettings]]. Note that there
    * is another version where `F[_]` is specified explicitly and
    * the key and value type can be inferred, which allows you
    * to use the following syntax.
    *
    * {{{
    * KafkaProducer.resource[F].using(settings)
    * }}}
    */
  def resource[F[_], K, V](
    settings: ProducerSettings[F, K, V]
  )(implicit F: Async[F], mk: MkProducer[F]): Resource[F, KafkaProducer.Metrics[F, K, V]] =
    KafkaProducerConnection.resource(settings)(F, mk).evalMap(_.withSerializersFrom(settings))

  private[kafka] def from[F[_]: Async, K, V](
    withProducer: WithProducer[F],
    keySerializer: Serializer[F, K],
    valueSerializer: Serializer[F, V]
  ): KafkaProducer.Metrics[F, K, V] =
    new KafkaProducer.Metrics[F, K, V] {
      override def produce[P](
        records: ProducerRecords[P, K, V]
      ): F[F[ProducerResult[P, K, V]]] =
        withProducer { (producer, blocking) =>
          records.records
            .traverse(produceRecord(keySerializer, valueSerializer, producer, blocking))
            .map(_.sequence.map(ProducerResult(_, records.passthrough)))
        }

      override def metrics: F[Map[MetricName, Metric]] =
        withProducer.blocking { _.metrics().asScala.toMap }

      override def toString: String =
        "KafkaProducer$" + System.identityHashCode(this)
    }

  /**
    * Creates a new [[KafkaProducer]] in the `Stream` context,
    * using the specified [[ProducerSettings]]. Note that there
    * is another version where `F[_]` is specified explicitly and
    * the key and value type can be inferred, which allows you
    * to use the following syntax.
    *
    * {{{
    * KafkaProducer.stream[F].using(settings)
    * }}}
    */
  def stream[F[_], K, V](
    settings: ProducerSettings[F, K, V]
  )(implicit F: Async[F], mk: MkProducer[F]): Stream[F, KafkaProducer.Metrics[F, K, V]] =
    Stream.resource(KafkaProducer.resource(settings)(F, mk))

  private[kafka] def produceRecord[F[_], K, V](
    keySerializer: Serializer[F, K],
    valueSerializer: Serializer[F, V],
    producer: KafkaByteProducer,
    blocking: Blocking[F]
  )(
    implicit F: Async[F]
  ): ProducerRecord[K, V] => F[F[(ProducerRecord[K, V], RecordMetadata)]] =
    record =>
      asJavaRecord(keySerializer, valueSerializer, record).flatMap { javaRecord =>
        F.delay(Promise[(ProducerRecord[K, V], RecordMetadata)]()).flatMap { promise =>
          blocking {
            producer.send(
              javaRecord, { (metadata, exception) =>
                if (exception == null)
                  promise.success((record, metadata))
                else promise.failure(exception)
              }
            )
          }.as(F.fromFuture(F.delay(promise.future)))
        }
      }

  /**
    * Creates a [[KafkaProducer]] using the provided settings and
    * produces record in batches, limiting the number of records
    * in the same batch using [[ProducerSettings#parallelism]].
    */
  def pipe[F[_], K, V, P](
    settings: ProducerSettings[F, K, V]
  )(
    implicit F: Async[F],
    mk: MkProducer[F]
  ): Pipe[F, ProducerRecords[P, K, V], ProducerResult[P, K, V]] =
    records => stream(settings)(F, mk).flatMap(pipe(settings, _).apply(records))

  /**
    * Produces records in batches using the provided [[KafkaProducer]].
    * The number of records in the same batch is limited using the
    * [[ProducerSettings#parallelism]] setting.
    */
  def pipe[F[_]: Concurrent, K, V, P](
    settings: ProducerSettings[F, K, V],
    producer: KafkaProducer[F, K, V]
  ): Pipe[F, ProducerRecords[P, K, V], ProducerResult[P, K, V]] =
    _.evalMap(producer.produce).mapAsync(settings.parallelism)(identity)

  private[this] def serializeToBytes[F[_], K, V](
    keySerializer: Serializer[F, K],
    valueSerializer: Serializer[F, V],
    record: ProducerRecord[K, V]
  )(implicit F: Apply[F]): F[(Array[Byte], Array[Byte])] = {
    val keyBytes =
      keySerializer.serialize(record.topic, record.headers, record.key)

    val valueBytes =
      valueSerializer.serialize(record.topic, record.headers, record.value)

    keyBytes.product(valueBytes)
  }

  private[this] def asJavaRecord[F[_], K, V](
    keySerializer: Serializer[F, K],
    valueSerializer: Serializer[F, V],
    record: ProducerRecord[K, V]
  )(implicit F: Apply[F]): F[KafkaByteProducerRecord] =
    serializeToBytes(keySerializer, valueSerializer, record).map {
      case (keyBytes, valueBytes) =>
        new KafkaByteProducerRecord(
          record.topic,
          record.partition.fold[java.lang.Integer](null)(identity),
          record.timestamp.fold[java.lang.Long](null)(identity),
          keyBytes,
          valueBytes,
          record.headers.asJava
        )
    }

  def apply[F[_]]: ProducerPartiallyApplied[F] =
    new ProducerPartiallyApplied

  private[kafka] final class ProducerPartiallyApplied[F[_]](val dummy: Boolean = true)
      extends AnyVal {

    /**
      * Alternative version of `resource` where the `F[_]` is
      * specified explicitly, and where the key and value type can
      * be inferred from the [[ProducerSettings]]. This allows you
      * to use the following syntax.
      *
      * {{{
      * KafkaProducer[F].resource(settings)
      * }}}
      */
    def resource[K, V](settings: ProducerSettings[F, K, V])(
      implicit F: Async[F],
      mk: MkProducer[F]
    ): Resource[F, KafkaProducer[F, K, V]] =
      KafkaProducer.resource(settings)(F, mk)

    /**
      * Alternative version of `stream` where the `F[_]` is
      * specified explicitly, and where the key and value type can
      * be inferred from the [[ProducerSettings]]. This allows you
      * to use the following syntax.
      *
      * {{{
      * KafkaProducer[F].stream(settings)
      * }}}
      */
    def stream[K, V](settings: ProducerSettings[F, K, V])(
      implicit F: Async[F],
      mk: MkProducer[F]
    ): Stream[F, KafkaProducer[F, K, V]] =
      KafkaProducer.stream(settings)(F, mk)

    override def toString: String =
      "ProducerPartiallyApplied$" + System.identityHashCode(this)
  }

  /*
   * Prevents the default `MkProducer` instance from being implicitly available
   * to code defined in this object, ensuring factory methods require an instance
   * to be provided at the call site.
   */
  @nowarn("cat=unused")
  implicit private def mkAmbig1[F[_]]: MkProducer[F] =
    throw new AssertionError("should not be used")
  @nowarn("cat=unused")
  implicit private def mkAmbig2[F[_]]: MkProducer[F] =
    throw new AssertionError("should not be used")
}<|MERGE_RESOLUTION|>--- conflicted
+++ resolved
@@ -85,11 +85,7 @@
       * see [[KafkaProducer.produce]] for general semantics.
       */
     def produce_(
-<<<<<<< HEAD
       records: ProducerRecords[_, K, V]
-=======
-      records: ProducerRecords[K, V, _]
->>>>>>> f1ebac19
     )(implicit F: Functor[F]): F[F[Chunk[(ProducerRecord[K, V], RecordMetadata)]]] =
       producer.produce(records).map(_.map(_.records))
 
@@ -102,21 +98,13 @@
       key: K,
       value: V,
       passthrough: P
-<<<<<<< HEAD
     ): F[F[ProducerResult[P, K, V]]] =
-=======
-    ): F[F[ProducerResult[K, V, P]]] =
->>>>>>> f1ebac19
       produceOne(ProducerRecord(topic, key, value), passthrough)
 
     /**
       * Produce a single [[ProducerRecord]], see [[KafkaProducer.produce]] for general semantics.
       */
-<<<<<<< HEAD
     def produceOne[P](record: ProducerRecord[K, V], passthrough: P): F[F[ProducerResult[P, K, V]]] =
-=======
-    def produceOne[P](record: ProducerRecord[K, V], passthrough: P): F[F[ProducerResult[K, V, P]]] =
->>>>>>> f1ebac19
       producer.produce(ProducerRecords.one(record, passthrough))
 
   }
