package fs2.kafka

import cats.data.NonEmptySet
import cats.effect.concurrent.Ref
import cats.effect.{Fiber, IO}
import cats.implicits._
import fs2.Stream
import fs2.concurrent.{Queue, SignallingRef}
import fs2.kafka.internal.converters.collection._
import net.manub.embeddedkafka.EmbeddedKafkaConfig
import org.apache.kafka.clients.consumer.NoOffsetForPartitionException
import org.apache.kafka.common.TopicPartition
import org.apache.kafka.common.errors.TimeoutException
import org.scalatest.Assertion

import scala.collection.immutable.SortedSet
import scala.concurrent.duration._

final class KafkaConsumerSpec extends BaseKafkaSpec {

  type Consumer = KafkaConsumer[IO, String, String]

  type ConsumerStream = Stream[IO, CommittableConsumerRecord[IO, String, String]]

  describe("creating consumers") {
    it("should support defined syntax") {
      val settings =
        ConsumerSettings[IO, String, String]

      KafkaConsumer.resource[IO, String, String](settings)
      KafkaConsumer.resource[IO].toString should startWith("ConsumerResource$")
      KafkaConsumer.resource[IO].using(settings)

      KafkaConsumer.stream[IO, String, String](settings)
      KafkaConsumer.stream[IO].toString should startWith("ConsumerStream$")
      KafkaConsumer.stream[IO].using(settings)
    }
  }

  describe("KafkaConsumer#stream") {
    it("should consume all records with subscribe") {
      withKafka { (config, topic) =>
        createCustomTopic(topic, partitions = 3)
        val produced = (0 until 5).map(n => s"key-$n" -> s"value->$n")
        publishToKafka(topic, produced)

        val consumed =
<<<<<<< HEAD
          consumerStream(consumerSettings[IO](config))
=======
          KafkaConsumer
            .stream[IO]
            .using(consumerSettings(config))
>>>>>>> 35c49bc1
            .evalTap(_.subscribeTo(topic))
            .evalTap(consumer => IO(consumer.toString should startWith("KafkaConsumer$")).void)
            .evalMap(IO.sleep(3.seconds).as(_)) // sleep a bit to trigger potential race condition with _.stream
            .flatMap(_.stream)
            .map(committable => committable.record.key -> committable.record.value)
            .interruptAfter(10.seconds) // wait some time to catch potentially duplicated records
            .compile
            .toVector
            .unsafeRunSync()

        consumed should contain theSameElementsAs produced
      }
    }

    it("should consume all records with subscribing for several consumers") {
      withKafka { (config, topic) =>
        createCustomTopic(topic, partitions = 3)
        val produced = (0 until 5).map(n => s"key-$n" -> s"value->$n")
        publishToKafka(topic, produced)

        val consumed =
<<<<<<< HEAD
          consumerStream(consumerSettings[IO](config).withGroupId("test"))
=======
          KafkaConsumer
            .stream[IO]
            .using(consumerSettings[IO](config).withGroupId("test"))
>>>>>>> 35c49bc1
            .evalTap(_.subscribeTo(topic))
            .evalMap(IO.sleep(3.seconds).as(_)) // sleep a bit to trigger potential race condition with _.stream
            .flatMap(_.stream)
            .map(committable => committable.record.key -> committable.record.value)
            .interruptAfter(10.seconds) // wait some time to catch potentially duplicated records

        val res = fs2
          .Stream(
            consumed,
            consumed
          )
          .parJoinUnbounded
          .compile
          .toVector
          .unsafeRunSync()

        res should contain theSameElementsAs produced

      }
    }

    it("should consume records with assign by partitions") {
      withKafka { (config, topic) =>
        createCustomTopic(topic, partitions = 3)
        val produced = (0 until 5).map(n => s"key-$n" -> s"value->$n")
        publishToKafka(topic, produced)

        val partitions = NonEmptySet.fromSetUnsafe(SortedSet(0, 1, 2))

        val consumed =
<<<<<<< HEAD
          consumerStream(consumerSettings[IO](config).withGroupId("test2"))
=======
          KafkaConsumer
            .stream[IO]
            .using(consumerSettings[IO](config).withGroupId("test2"))
>>>>>>> 35c49bc1
            .evalTap(_.assign(topic, partitions))
            .evalTap(consumer => IO(consumer.toString should startWith("KafkaConsumer$")).void)
            .evalMap(IO.sleep(3.seconds).as(_)) // sleep a bit to trigger potential race condition with _.stream
            .flatMap(_.stream)
            .map(committable => committable.record.key -> committable.record.value)
            .interruptAfter(10.seconds)

        val res =
          consumed.compile.toVector
            .unsafeRunSync()

        res should contain theSameElementsAs produced
      }
    }

    it("should consume all records with assign without partitions") {
      withKafka { (config, topic) =>
        createCustomTopic(topic, partitions = 3)
        val produced = (0 until 5).map(n => s"key-$n" -> s"value->$n")
        publishToKafka(topic, produced)

        val consumed =
<<<<<<< HEAD
          consumerStream(consumerSettings[IO](config).withGroupId("test"))
=======
          KafkaConsumer
            .stream[IO]
            .using(consumerSettings[IO](config).withGroupId("test"))
>>>>>>> 35c49bc1
            .evalTap(_.assign(topic))
            .evalMap(IO.sleep(3.seconds).as(_)) // sleep a bit to trigger potential race condition with _.stream
            .flatMap(_.stream)
            .map(committable => committable.record.key -> committable.record.value)
            .interruptAfter(10.seconds)

        val res =
          consumed.compile.toVector
            .unsafeRunSync()

        res should contain theSameElementsAs produced
      }
    }

    it("should consume all records to several consumers with assign") {
      withKafka { (config, topic) =>
        createCustomTopic(topic, partitions = 3)
        val produced = (0 until 5).map(n => s"key-$n" -> s"value->$n")
        publishToKafka(topic, produced)

        val consumed =
<<<<<<< HEAD
          consumerStream(consumerSettings[IO](config).withGroupId("test2"))
=======
          KafkaConsumer
            .stream[IO]
            .using(consumerSettings[IO](config).withGroupId("test2"))
>>>>>>> 35c49bc1
            .evalTap(_.assign(topic))
            .evalMap(IO.sleep(3.seconds).as(_)) // sleep a bit to trigger potential race condition with _.stream
            .flatMap(_.stream)
            .map(committable => committable.record.key -> committable.record.value)
            .interruptAfter(10.seconds)

        val res = fs2
          .Stream(
            consumed,
            consumed
          )
          .parJoinUnbounded
          .compile
          .toVector
          .unsafeRunSync()

        res should contain theSameElementsAs produced ++ produced
      }
    }

    it("should read from the given offset") {
      withKafka {
        seekTest(numRecords = 100, readOffset = 90)
      }
    }

    it("should fail to read from a negative offset") {
      withKafka {
        an[IllegalArgumentException] should be thrownBy seekTest(
          numRecords = 100,
          readOffset = -1
        )(_, _)
      }
    }

    it("should fail to read from a partition not assigned to this consumer") {
      withKafka {
        an[IllegalStateException] should be thrownBy seekTest(
          numRecords = 100,
          readOffset = 90,
          partition = Some(123)
        )(_, _)
      }
    }

    it("should commit the last processed offsets") {
<<<<<<< HEAD
      withKafka { (config, topic) =>
        createCustomTopic(topic, partitions = 3)
        val produced = (0 until 100).map(n => s"key-$n" -> s"value->$n")
        publishToKafka(topic, produced)

        val committed =
          consumerStream(consumerSettings[IO](config))
            .evalTap(_.subscribe(topic.r))
            .flatMap { consumer =>
              consumer.stream
                .take(produced.size.toLong)
                .map(_.offset)
                .fold(CommittableOffsetBatch.empty[IO])(_ updated _)
                .evalMap(batch => batch.commit.as(batch.offsets))
            }
            .compile
            .lastOrError
            .unsafeRunSync()

        assert {
          committed.values.toList.foldMap(_.offset) == produced.size.toLong &&
          withKafkaConsumer(consumerProperties(config)) { consumer =>
            committed.values.toList.foldMap(_.offset)

            committed.foldLeft(true) {
              case (result, (topicPartition, offsetAndMetadata)) =>
                result &&
                  consumer
                    .committed(Set(topicPartition).asJava)
                    .asScala
                    .get(topicPartition)
                    .contains(offsetAndMetadata)
            }
          }
        }
=======
      commitTest {
        case (_, offsetBatch) =>
          offsetBatch.commit
>>>>>>> 35c49bc1
      }
    }

    it("should interrupt the stream when cancelled") {
      withKafka { (config, topic) =>
        val consumed =
<<<<<<< HEAD
          consumerStream(consumerSettings[IO](config))
=======
          KafkaConsumer
            .stream[IO]
            .using(consumerSettings(config))
>>>>>>> 35c49bc1
            .evalTap(_.subscribeTo(topic))
            .evalTap(_.fiber.cancel)
            .flatTap(_.stream)
            .evalTap(_.fiber.join)
            .compile
            .toVector
            .unsafeRunSync()

        assert(consumed.isEmpty)
      }
    }

    it("should fail with an error if not subscribed or assigned") {
      withKafka { (config, topic) =>
        createCustomTopic(topic, partitions = 3)

        val consumed =
<<<<<<< HEAD
          consumerStream(consumerSettings[IO](config))
=======
          KafkaConsumer
            .stream[IO]
            .using(consumerSettings(config))
>>>>>>> 35c49bc1
            .flatMap(_.stream)
            .compile
            .lastOrError
            .attempt
            .unsafeRunSync()

        assert(consumed.left.toOption.map(_.toString).contains(NotSubscribedException().toString))
      }
    }

    it("should fail with an error if subscribe is invalid") {
      withKafka { (config, _) =>
        val subscribeName =
<<<<<<< HEAD
          consumerStream(consumerSettings[IO](config))
=======
          KafkaConsumer
            .stream[IO]
            .using(consumerSettings(config))
>>>>>>> 35c49bc1
            .evalMap(_.subscribeTo(""))
            .compile
            .lastOrError
            .attempt
            .unsafeRunSync()

        assert(subscribeName.isLeft)

        val subscribeRegex =
<<<<<<< HEAD
          consumerStream(consumerSettings[IO](config))
=======
          KafkaConsumer
            .stream[IO]
            .using(consumerSettings(config))
>>>>>>> 35c49bc1
            .evalTap(_.subscribeTo("topic"))
            .evalMap(_.subscribe("".r))
            .compile
            .lastOrError
            .attempt
            .unsafeRunSync()

        assert(subscribeRegex.isLeft)
      }
    }

    it("should fail with an error if assign is invalid") {
      withKafka { (config, _) =>
        val assignEmptyName =
<<<<<<< HEAD
          consumerStream(consumerSettings[IO](config))
=======
          KafkaConsumer
            .stream[IO]
            .using(consumerSettings(config))
>>>>>>> 35c49bc1
            .evalMap(_.assign("", NonEmptySet.fromSetUnsafe(SortedSet(0))))
            .compile
            .lastOrError
            .attempt
            .unsafeRunSync()

        assert {
          assignEmptyName.left.toOption
            .map(_.toString)
            .contains {
              "java.lang.IllegalArgumentException: Topic partitions to assign to cannot have null or empty topic"
            }
        }
      }
    }

    it("an error should occur if subscribe and assign at the same time") {
      withKafka { (config, topic) =>
        val assignWithSubscribeName =
<<<<<<< HEAD
          consumerStream(consumerSettings[IO](config))
=======
          KafkaConsumer
            .stream[IO]
            .using(consumerSettings(config))
>>>>>>> 35c49bc1
            .evalTap(_.subscribeTo(topic))
            .evalMap(_.assign(topic, NonEmptySet.fromSetUnsafe(SortedSet(0))))
            .compile
            .lastOrError
            .attempt
            .unsafeRunSync()

        assert {
          assignWithSubscribeName.left.toOption
            .map(_.toString)
            .contains {
              "java.lang.IllegalStateException: Subscription to topics, partitions and pattern are mutually exclusive"
            }
        }

        val subscribeWithAssignWithName =
<<<<<<< HEAD
          consumerStream(consumerSettings[IO](config))
=======
          KafkaConsumer
            .stream[IO]
            .using(consumerSettings(config))
>>>>>>> 35c49bc1
            .evalTap(_.assign(topic, NonEmptySet.fromSetUnsafe(SortedSet(0))))
            .evalMap(_.subscribeTo(topic))
            .compile
            .lastOrError
            .attempt
            .unsafeRunSync()

        assert {
          subscribeWithAssignWithName.left.toOption
            .map(_.toString)
            .contains {
              "java.lang.IllegalStateException: Subscription to topics, partitions and pattern are mutually exclusive"
            }
        }

      }
    }

    it("should propagate consumer errors to stream") {
      withKafka { (config, topic) =>
        createCustomTopic(topic, partitions = 3)

        val consumed =
<<<<<<< HEAD
          consumerStream {
            consumerSettings[IO](config)
              .withAutoOffsetReset(AutoOffsetReset.None)
          }.evalTap(_.subscribeTo(topic))
=======
          KafkaConsumer
            .stream[IO]
            .using {
              consumerSettings[IO](config)
                .withAutoOffsetReset(AutoOffsetReset.None)
            }
            .evalTap(_.subscribeTo(topic))
>>>>>>> 35c49bc1
            .flatMap(_.stream)
            .compile
            .lastOrError
            .attempt
            .unsafeRunSync()

        consumed.left.toOption match {
          case Some(_: NoOffsetForPartitionException) => succeed
          case Some(cause)                            => fail("Unexpected exception", cause)
          case None                                   => fail(s"Unexpected result [$consumed]")
        }
      }
    }

    it("should be able to work with offsets") {
      withKafka { (config, topic) =>
        createCustomTopic(topic, partitions = 1)
        val produced = (0 until 100).map(n => s"key-$n" -> s"value->$n")
        publishToKafka(topic, produced)

        val topicPartition = new TopicPartition(topic, 0)
        val topicPartitions = Set(topicPartition)
        val timeout = 10.seconds

<<<<<<< HEAD
        consumerStream(consumerSettings[IO](config))
=======
        KafkaConsumer
          .stream[IO]
          .using(consumerSettings(config))
>>>>>>> 35c49bc1
          .evalTap(_.subscribeTo(topic))
          .flatTap { consumer =>
            consumer.stream
              .take(produced.size.toLong)
              .map(_.offset)
              .chunks
              .evalMap(CommittableOffsetBatch.fromFoldable(_).commit)
          }
          .evalTap { consumer =>
            for {
              start <- consumer.beginningOffsets(topicPartitions)
              startTimeout <- consumer.beginningOffsets(topicPartitions, timeout)
              _ <- IO(assert(start == startTimeout && start == Map(topicPartition -> 0L)))
            } yield ()
          }
          .evalTap { consumer =>
            for {
              end <- consumer.endOffsets(topicPartitions)
              endTimeout <- consumer.endOffsets(topicPartitions, timeout)
              _ <- IO(
                assert(end == endTimeout && end == Map(topicPartition -> produced.size.toLong))
              )
            } yield ()
          }
          .evalTap { consumer =>
            for {
              assigned <- consumer.assignment
              _ <- IO(assert(assigned.nonEmpty))
              _ <- consumer.seekToBeginning(assigned)
              start <- assigned.toList.parTraverse(consumer.position)
              _ <- IO(start.forall(_ === 0))
              _ <- consumer.seekToEnd(assigned)
              end <- assigned.toList.parTraverse(consumer.position(_, 10.seconds))
              _ <- IO(end.sum === produced.size)
              _ <- consumer.seekToBeginning
              start <- assigned.toList.parTraverse(consumer.position)
              _ <- IO(start.forall(_ === 0))
              _ <- consumer.seekToEnd
              end <- assigned.toList.parTraverse(consumer.position(_, 10.seconds))
              _ <- IO(end.sum === produced.size)
            } yield ()
          }
          .compile
          .drain
          .unsafeRunSync()
      }
    }

    def seekTest(numRecords: Long, readOffset: Long, partition: Option[Int] = None)(
      config: EmbeddedKafkaConfig,
      topic: String
    ) = {
      createCustomTopic(topic)

      val produced = (0L until numRecords).map(n => s"key-$n" -> s"value->$n")
      publishToKafka(topic, produced)

      val consumed =
<<<<<<< HEAD
        consumerStream(consumerSettings[IO](config))
=======
        KafkaConsumer
          .stream[IO]
          .using(consumerSettings(config))
>>>>>>> 35c49bc1
          .flatMap { consumer =>
            val validSeekParams =
              consumer.stream
                .take(Math.max(readOffset, 1))
                .map(_.offset)
                .compile
                .toList
                .map(_.last)
                .map(co => (co.topicPartition, co.offsetAndMetadata.offset()))

            val seekParams =
              validSeekParams.map {
                case (topicPartition, offset) =>
                  val p = partition.map(new TopicPartition(topic, _)).getOrElse(topicPartition)
                  val o = Math.min(readOffset, offset)

                  (p, o)
              }

            val setOffset =
              seekParams.flatMap { case (tp, o) => consumer.seek(tp, o) }

            val consume = consumer.stream.take(numRecords - readOffset)

            Stream.eval(consumer.subscribeTo(topic)).drain ++
              (Stream.eval_(setOffset) ++ consume)
                .map(_.record)
                .map(record => record.key -> record.value)
          }
          .compile
          .toVector
          .unsafeRunSync()

      consumed should contain theSameElementsAs produced.drop(readOffset.toInt)
    }
  }

  describe("KafkaConsumer#partitionsMapStream") {
    it("should handle rebalance") {
      withKafka { (config, topic) =>
        createCustomTopic(topic, partitions = 3)
        val produced1 = (0 until 100).map(n => s"key-$n" -> s"value->$n")
        val produced2 = (100 until 200).map(n => s"key-$n" -> s"value->$n")
        val producedTotal = produced1.size.toLong + produced2.size.toLong

        def startConsumer(
          consumedQueue: Queue[IO, CommittableConsumerRecord[IO, String, String]],
          stopSignal: SignallingRef[IO, Boolean]
        ): IO[Fiber[IO, Vector[Set[Int]]]] = {
          Ref[IO]
            .of(Vector.empty[Set[Int]])
            .flatMap { assignedPartitionsRef =>
<<<<<<< HEAD
              consumerStream(consumerSettings[IO](config))
=======
              KafkaConsumer
                .stream[IO]
                .using(consumerSettings(config))
>>>>>>> 35c49bc1
                .evalTap(_.subscribeTo(topic))
                .flatMap(_.partitionsMapStream.filter(_.nonEmpty).evalMap { assignment =>
                  assignedPartitionsRef.update(_ :+ assignment.keySet.map(_.partition())).as {
                    Stream
                      .emits(assignment.map {
                        case (_, stream) =>
                          stream.evalMap(consumedQueue.enqueue1)
                      }.toList)
                      .covary[IO]
                  }
                })
                .flatten
                .parJoinUnbounded
                .interruptWhen(stopSignal)
                .compile
                .drain >> assignedPartitionsRef.get
            }
            .start
        }

        (for {
          stopSignal <- SignallingRef[IO, Boolean](false)
          queue <- Queue.unbounded[IO, CommittableConsumerRecord[IO, String, String]]
          ref <- Ref.of[IO, Map[String, Int]](Map.empty)
          fiber1 <- startConsumer(queue, stopSignal)
          _ <- IO.sleep(5.seconds)
          _ <- IO(publishToKafka(topic, produced1))
          fiber2 <- startConsumer(queue, stopSignal)
          _ <- IO.sleep(5.seconds)
          _ <- IO(publishToKafka(topic, produced2))
          _ <- queue.dequeue
            .evalMap { committable =>
              ref.modify { counts =>
                val key = committable.record.key
                val newCounts = counts.updated(key, counts.getOrElse(key, 0) + 1)
                (newCounts, newCounts)
              }
            }
            .takeWhile(_.size < 200)
            .compile
            .drain
            .guarantee(stopSignal.set(true))
          consumer1assignments <- fiber1.join
          consumer2assignments <- fiber2.join
          keys <- ref.get
        } yield {
          assert {
            keys.size.toLong == producedTotal && {
              keys == (0 until 200).map { n =>
                s"key-$n" -> (if (n < 100) 2 else 1)
              }.toMap
            } &&
            consumer1assignments.size == 2 &&
            consumer1assignments(0) == Set(0, 1, 2) &&
            consumer1assignments(1).size < 3 &&
            consumer2assignments.size == 1 &&
            consumer2assignments(0).size < 3 &&
            consumer1assignments(1) ++ consumer2assignments(0) == Set(0, 1, 2)
          }
        }).unsafeRunSync()
      }
    }

    it("should close all old streams on rebalance") {
      withKafka { (config, topic) =>
        val numPartitions = 3
        createCustomTopic(topic, partitions = numPartitions)

<<<<<<< HEAD
        val stream =
          consumerStream(consumerSettings[IO](config).withGroupId("test"))
=======
        val stream = {
          KafkaConsumer
            .stream[IO]
            .using(consumerSettings[IO](config).withGroupId("test"))
>>>>>>> 35c49bc1
            .evalTap(_.subscribeTo(topic))

        (for {
          stopSignal <- SignallingRef[IO, Boolean](false)
          closedStreamsRef <- Ref[IO].of(Vector.empty[Int])
          assignmentNumRef <- Ref[IO].of(1)
          _ <- stream
            .flatMap(_.partitionsMapStream)
            .filter(_.nonEmpty)
            .evalMap { assignment =>
              assignmentNumRef.getAndUpdate(_ + 1).map { assignmentNum =>
                if (assignmentNum == 1) {
                  Stream
                    .emits(assignment.map {
                      case (partition, partitionStream) =>
                        partitionStream.onFinalize {
                          closedStreamsRef.update(_ :+ partition.partition())
                        }
                    }.toList)
                    .covary[IO]
                } else if (assignmentNum == 2) {
                  Stream.eval(stopSignal.set(true)) >> Stream.empty.covary[IO]
                } else {
                  Stream.empty.covary[IO]
                }
              }
            }
            .flatten
            .parJoinUnbounded
            .concurrently(
              // run second stream to start a rebalance after initial rebalance, default timeout is 3 secs
              Stream.sleep(5.seconds) >> stream.flatMap(_.stream)
            )
            .interruptWhen(stopSignal)
            .compile
            .drain
          closedStreams <- closedStreamsRef.get
        } yield {
          assert(closedStreams.toSet == Set(0, 1, 2))
        }).unsafeRunSync()
      }
    }
  }

  describe("KafkaConsumer#assignmentStream") {
    it("should stream assignment updates to listeners") {
      withKafka { (config, topic) =>
        createCustomTopic(topic, partitions = 3)

        val consumer =
          for {
            queue <- Stream.eval(Queue.noneTerminated[IO, SortedSet[TopicPartition]])
<<<<<<< HEAD
            _ <- consumerStream(consumerSettings[IO](config))
=======
            _ <- KafkaConsumer
              .stream[IO]
              .using(consumerSettings(config))
>>>>>>> 35c49bc1
              .evalTap(_.subscribeTo(topic))
              .evalMap { consumer =>
                consumer.assignmentStream
                  .concurrently(consumer.stream)
                  .evalMap(as => queue.enqueue1(Some(as)))
                  .compile
                  .drain
                  .start
                  .void
              }
          } yield {
            queue
          }

        (for {
          queue1 <- consumer
          _ <- Stream.eval(IO.sleep(5.seconds))
          queue2 <- consumer
          _ <- Stream.eval(IO.sleep(5.seconds))
          _ <- Stream.eval(queue1.enqueue1(None))
          _ <- Stream.eval(queue2.enqueue1(None))
          consumer1Updates <- Stream.eval(queue1.dequeue.compile.toList)
          consumer2Updates <- Stream.eval(queue2.dequeue.compile.toList)
          _ <- Stream.eval(IO(assert {
            // Startup assignments (zero), initial assignments (all topics),
            // revoke all on 2nd joining (zero), assign rebalanced set (< 3)
            consumer1Updates.length == 4 &&
            consumer1Updates.head.isEmpty &&
            consumer1Updates(1).size == 3 &&
            consumer1Updates(2).isEmpty &&
            consumer1Updates(3).size < 3 &&
            // Startup assignments (zero), initial assignments (< 3)
            consumer2Updates.length == 2
            consumer2Updates.head.isEmpty &&
            consumer2Updates(1).size < 3 &&
            (consumer1Updates(3) ++ consumer2Updates(1)) == consumer1Updates(1)
          }))
        } yield ()).compile.drain.unsafeRunSync()
      }
    }

    it("begin from the current assignments") {
      withKafka { (config, topic) =>
        createCustomTopic(topic, partitions = 3)

        (for {
<<<<<<< HEAD
          consumer <- consumerStream(consumerSettings[IO](config))
=======
          consumer <- KafkaConsumer
            .stream[IO]
            .using(consumerSettings(config))
>>>>>>> 35c49bc1
            .evalTap(_.subscribeTo(topic))
          _ <- Stream.eval(IO.sleep(5.seconds)).concurrently(consumer.stream)
          queue <- Stream.eval(Queue.noneTerminated[IO, SortedSet[TopicPartition]])
          _ <- Stream.eval(
            consumer.assignmentStream.evalTap(as => queue.enqueue1(Some(as))).compile.drain.start
          )
          _ <- Stream.eval(IO.sleep(5.seconds))
          _ <- Stream.eval(queue.enqueue1(None))
          updates <- Stream.eval(queue.dequeue.compile.toList)
          _ <- Stream.eval(IO(assert {
            updates.length == 1 && updates.head.size == 3
          }))
        } yield ()).compile.drain.unsafeRunSync()
      }
    }
  }

  describe("KafkaConsumer#unsubscribe") {
    it("should correctly unsubscribe") {
      withKafka { (config, topic) =>
        createCustomTopic(topic, partitions = 3)
        val produced = (0 until 1).map(n => s"key-$n" -> s"value->$n")
        publishToKafka(topic, produced)

<<<<<<< HEAD
        val cons = consumerStream(consumerSettings[IO](config).withGroupId("test"))
=======
        val cons = KafkaConsumer
          .stream[IO]
          .using(consumerSettings[IO](config).withGroupId("test"))
>>>>>>> 35c49bc1
          .evalTap(_.subscribeTo(topic))

        val topicStream = (for {
          cntRef <- Stream.eval(Ref.of[IO, Int](0))
          unsubscribed <- Stream.eval(Ref.of[IO, Boolean](false))
          partitions <- Stream.eval(Ref.of[IO, Set[TopicPartition]](Set.empty[TopicPartition]))

          consumer1 <- cons
          consumer2 <- cons

          _ <- Stream(
            consumer1.stream.evalTap(_ => cntRef.update(_ + 1)),
            consumer2.stream.concurrently(
              consumer2.assignmentStream.evalTap(
                assignedTopicPartitions => partitions.set(assignedTopicPartitions)
              )
            )
          ).parJoinUnbounded

          cntValue <- Stream.eval(cntRef.get)
          unsubscribedValue <- Stream.eval(unsubscribed.get)
          _ <- Stream.eval(
            if (cntValue >= 3 && !unsubscribedValue) //wait for some processed elements from first consumer
              unsubscribed.set(true) >> consumer1.unsubscribe // unsubscribe
            else IO.unit
          )
          _ <- Stream.eval(IO { publishToKafka(topic, produced) }) // publish some elements to topic

          partitionsValue <- Stream.eval(partitions.get)
        } yield (partitionsValue)).interruptAfter(10.seconds)

        val res = topicStream.compile.toVector
          .unsafeRunSync()

        res.last.size shouldBe 3 // in last message should be all partitions
      }
    }
  }

  describe("KafkaConsumer#stopConsuming") {
    it("should gracefully stop running stream") {
      withKafka { (config, topic) =>
        createCustomTopic(topic, partitions = 1)
        val messages = 20
        val produced1 = (0 until messages).map(n => n.toString -> n.toString).toVector
        val produced2 = (messages until messages * 2).map(n => n.toString -> n.toString).toVector
        publishToKafka(topic, produced1)

        // all messages from a single poll batch should land into one chunk
        val settings = consumerSettings[IO](config).withMaxPollRecords(messages)

        val run = for {
          consumedRef <- Ref[IO].of(Vector.empty[(String, String)])
          _ <- KafkaConsumer.resource(settings).use { consumer =>
            for {
              _ <- consumer.subscribeTo(topic)
              _ <- consumer.stream
                .evalMap { msg =>
                  consumedRef.getAndUpdate(_ :+ (msg.record.key -> msg.record.value)).flatMap {
                    prevConsumed =>
                      if (prevConsumed.isEmpty) {
                        // stop consuming right after the first message was received and publish a new batch
                        consumer.stopConsuming >> IO(publishToKafka(topic, produced2))
                      } else IO.unit
                  } >> msg.offset.commit
                }
                .compile
                .drain
            } yield ()
          }
          consumed <- consumedRef.get
        } yield consumed

        val consumed = run.timeout(15.seconds).unsafeRunSync()

        // only messages from the first batch (before stopConsuming was called) should be received
        assert(consumed == produced1)
      }
    }

    it("should stop running stream even when there is no data in it") {
      withKafka { (config, topic) =>
        createCustomTopic(topic)
        val settings = consumerSettings[IO](config)

        val run = KafkaConsumer.resource(settings).use { consumer =>
          for {
            _ <- consumer.subscribeTo(topic)
            runStream = consumer.stream.compile.drain
            stopStream = consumer.stopConsuming
            _ <- (runStream, IO.sleep(1.second) >> stopStream).parTupled
          } yield succeed
        }

        run.timeout(15.seconds).unsafeRunSync()
      }
    }

    it("should not start new streams after 'stopConsuming' call") {
      withKafka { (config, topic) =>
        createCustomTopic(topic, partitions = 1)
        val produced = (0 until 10).map(n => n.toString -> n.toString).toVector
        publishToKafka(topic, produced)

        val run = KafkaConsumer.stream[IO]
          .using(consumerSettings[IO](config))
          .evalTap(_.subscribeTo(topic))
          .evalTap(_.stopConsuming)
          .evalTap(_ => IO(publishToKafka(topic, produced)))
          .flatMap(_.stream.evalTap { _ =>
            IO.raiseError(new RuntimeException("Stream should be empty"))
          })

        run.compile.drain.unsafeRunSync()

        succeed
      }
    }
  }

  describe("KafkaConsumer#partitionsFor") {
    it("should correctly return partitions for topic") {
      withKafka { (config, topic) =>
        val partitions = List(0, 1, 2)

        createCustomTopic(topic, partitions = partitions.size)

        val info =
<<<<<<< HEAD
          consumerStream(consumerSettings[IO](config))
=======
          KafkaConsumer
            .stream[IO]
            .using(consumerSettings[IO](config))
>>>>>>> 35c49bc1
            .evalMap(_.partitionsFor(topic))

        val res =
          info.compile.lastOrError
            .unsafeRunSync()

        res.map(_.partition()) should contain theSameElementsAs partitions
        res.map(_.topic()).toSet should contain theSameElementsAs Set(topic)
      }
    }

    it("should fail when timeout is too small") {
      withKafka { (config, topic) =>
        val partitions = List(0, 1, 2)

        createCustomTopic(topic, partitions = partitions.size)

        val info =
<<<<<<< HEAD
          consumerStream(consumerSettings[IO](config))
=======
          KafkaConsumer
            .stream[IO]
            .using(consumerSettings[IO](config))
>>>>>>> 35c49bc1
            .evalTap(_.partitionsFor(topic, 1.nanos))

        val res =
          info.compile.lastOrError.attempt
            .unsafeRunSync()

        res.left.toOption match {
          case Some(e) => e shouldBe a[TimeoutException]
          case _       => fail("No exception was rised!")
        }
      }
    }
  }

  describe("KafkaConsumer#commitAsync") {
    it("should commit offsets of messages from the topic to which consumer assigned") {
      commitTest {
        case (consumer, offsetBatch) =>
          consumer.commitAsync(offsetBatch.offsets)
      }
    }
  }

  describe("KafkaConsumer#commitSync") {
    it("should commit offsets of messages from the topic to which consumer assigned") {
      commitTest {
        case (consumer, offsetBatch) =>
          consumer.commitSync(offsetBatch.offsets)
      }
    }
  }

  describe("KafkaConsumer#metrics") {
    it("should return metrics") {
      withKafka { (config, topic) =>
        val partitions = List(0, 1, 2)

        createCustomTopic(topic, partitions = partitions.size)

        val info =
<<<<<<< HEAD
          consumerStream(consumerSettings[IO](config))
=======
          KafkaConsumer
            .stream[IO]
            .using(consumerSettings[IO](config))
>>>>>>> 35c49bc1
            .evalMap(_.metrics)

        val res =
          info
            .take(1)
            .compile
            .lastOrError
            .unsafeRunSync()

        assert(res.nonEmpty)
      }
    }
  }

  private def commitTest(
    commit: (KafkaConsumer[IO, String, String], CommittableOffsetBatch[IO]) => IO[Unit]
  ): Assertion = {
    withKafka { (config, topic) =>
      val partitionsAmount = 3
      createCustomTopic(topic, partitions = partitionsAmount)
      val produced = (0 until 100).map(n => s"key-$n" -> s"value->$n")
      publishToKafka(topic, produced)

      val partitions = (0 until partitionsAmount).toSet

      val createConsumer = KafkaConsumer.stream[IO]
        .using(consumerSettings[IO](config))
        .evalTap(_.subscribeTo(topic))

      val committed = (for {
        consumer <- createConsumer
        consumed <- consumer.stream
          .take(produced.size.toLong)
          .map(_.offset)
          .fold(CommittableOffsetBatch.empty[IO])(_ updated _)
        _ <- Stream.eval(commit(consumer, consumed))
      } yield consumed.offsets).compile.lastOrError.unsafeRunSync()

      val actuallyCommitted = withKafkaConsumer(consumerProperties(config)) { consumer =>
        consumer
          .committed(partitions.map { partition =>
            new TopicPartition(topic, partition)
          }.asJava)
          .asScala
          .toMap
      }

      assert {
        committed.values.toList.foldMap(_.offset) == produced.size.toLong &&
        committed == actuallyCommitted
      }
    }
  }
}<|MERGE_RESOLUTION|>--- conflicted
+++ resolved
@@ -32,7 +32,7 @@
       KafkaConsumer.resource[IO].using(settings)
 
       KafkaConsumer.stream[IO, String, String](settings)
-      KafkaConsumer.stream[IO].toString should startWith("ConsumerStream$")
+      KafkaConsumer.stream[IO].toString should startWith("KafkaConsumer.stream$")
       KafkaConsumer.stream[IO].using(settings)
     }
   }
@@ -45,13 +45,7 @@
         publishToKafka(topic, produced)
 
         val consumed =
-<<<<<<< HEAD
-          consumerStream(consumerSettings[IO](config))
-=======
-          KafkaConsumer
-            .stream[IO]
-            .using(consumerSettings(config))
->>>>>>> 35c49bc1
+          KafkaConsumer.stream(consumerSettings[IO](config))
             .evalTap(_.subscribeTo(topic))
             .evalTap(consumer => IO(consumer.toString should startWith("KafkaConsumer$")).void)
             .evalMap(IO.sleep(3.seconds).as(_)) // sleep a bit to trigger potential race condition with _.stream
@@ -73,13 +67,7 @@
         publishToKafka(topic, produced)
 
         val consumed =
-<<<<<<< HEAD
-          consumerStream(consumerSettings[IO](config).withGroupId("test"))
-=======
-          KafkaConsumer
-            .stream[IO]
-            .using(consumerSettings[IO](config).withGroupId("test"))
->>>>>>> 35c49bc1
+          KafkaConsumer.stream(consumerSettings[IO](config).withGroupId("test"))
             .evalTap(_.subscribeTo(topic))
             .evalMap(IO.sleep(3.seconds).as(_)) // sleep a bit to trigger potential race condition with _.stream
             .flatMap(_.stream)
@@ -110,13 +98,7 @@
         val partitions = NonEmptySet.fromSetUnsafe(SortedSet(0, 1, 2))
 
         val consumed =
-<<<<<<< HEAD
-          consumerStream(consumerSettings[IO](config).withGroupId("test2"))
-=======
-          KafkaConsumer
-            .stream[IO]
-            .using(consumerSettings[IO](config).withGroupId("test2"))
->>>>>>> 35c49bc1
+          KafkaConsumer.stream(consumerSettings[IO](config).withGroupId("test2"))
             .evalTap(_.assign(topic, partitions))
             .evalTap(consumer => IO(consumer.toString should startWith("KafkaConsumer$")).void)
             .evalMap(IO.sleep(3.seconds).as(_)) // sleep a bit to trigger potential race condition with _.stream
@@ -139,13 +121,7 @@
         publishToKafka(topic, produced)
 
         val consumed =
-<<<<<<< HEAD
-          consumerStream(consumerSettings[IO](config).withGroupId("test"))
-=======
-          KafkaConsumer
-            .stream[IO]
-            .using(consumerSettings[IO](config).withGroupId("test"))
->>>>>>> 35c49bc1
+          KafkaConsumer.stream(consumerSettings[IO](config).withGroupId("test"))
             .evalTap(_.assign(topic))
             .evalMap(IO.sleep(3.seconds).as(_)) // sleep a bit to trigger potential race condition with _.stream
             .flatMap(_.stream)
@@ -167,13 +143,7 @@
         publishToKafka(topic, produced)
 
         val consumed =
-<<<<<<< HEAD
-          consumerStream(consumerSettings[IO](config).withGroupId("test2"))
-=======
-          KafkaConsumer
-            .stream[IO]
-            .using(consumerSettings[IO](config).withGroupId("test2"))
->>>>>>> 35c49bc1
+          KafkaConsumer.stream(consumerSettings[IO](config).withGroupId("test2"))
             .evalTap(_.assign(topic))
             .evalMap(IO.sleep(3.seconds).as(_)) // sleep a bit to trigger potential race condition with _.stream
             .flatMap(_.stream)
@@ -220,60 +190,16 @@
     }
 
     it("should commit the last processed offsets") {
-<<<<<<< HEAD
-      withKafka { (config, topic) =>
-        createCustomTopic(topic, partitions = 3)
-        val produced = (0 until 100).map(n => s"key-$n" -> s"value->$n")
-        publishToKafka(topic, produced)
-
-        val committed =
-          consumerStream(consumerSettings[IO](config))
-            .evalTap(_.subscribe(topic.r))
-            .flatMap { consumer =>
-              consumer.stream
-                .take(produced.size.toLong)
-                .map(_.offset)
-                .fold(CommittableOffsetBatch.empty[IO])(_ updated _)
-                .evalMap(batch => batch.commit.as(batch.offsets))
-            }
-            .compile
-            .lastOrError
-            .unsafeRunSync()
-
-        assert {
-          committed.values.toList.foldMap(_.offset) == produced.size.toLong &&
-          withKafkaConsumer(consumerProperties(config)) { consumer =>
-            committed.values.toList.foldMap(_.offset)
-
-            committed.foldLeft(true) {
-              case (result, (topicPartition, offsetAndMetadata)) =>
-                result &&
-                  consumer
-                    .committed(Set(topicPartition).asJava)
-                    .asScala
-                    .get(topicPartition)
-                    .contains(offsetAndMetadata)
-            }
-          }
-        }
-=======
       commitTest {
         case (_, offsetBatch) =>
           offsetBatch.commit
->>>>>>> 35c49bc1
       }
     }
 
     it("should interrupt the stream when cancelled") {
       withKafka { (config, topic) =>
         val consumed =
-<<<<<<< HEAD
-          consumerStream(consumerSettings[IO](config))
-=======
-          KafkaConsumer
-            .stream[IO]
-            .using(consumerSettings(config))
->>>>>>> 35c49bc1
+          KafkaConsumer.stream(consumerSettings[IO](config))
             .evalTap(_.subscribeTo(topic))
             .evalTap(_.fiber.cancel)
             .flatTap(_.stream)
@@ -291,13 +217,7 @@
         createCustomTopic(topic, partitions = 3)
 
         val consumed =
-<<<<<<< HEAD
-          consumerStream(consumerSettings[IO](config))
-=======
-          KafkaConsumer
-            .stream[IO]
-            .using(consumerSettings(config))
->>>>>>> 35c49bc1
+          KafkaConsumer.stream(consumerSettings[IO](config))
             .flatMap(_.stream)
             .compile
             .lastOrError
@@ -311,13 +231,7 @@
     it("should fail with an error if subscribe is invalid") {
       withKafka { (config, _) =>
         val subscribeName =
-<<<<<<< HEAD
-          consumerStream(consumerSettings[IO](config))
-=======
-          KafkaConsumer
-            .stream[IO]
-            .using(consumerSettings(config))
->>>>>>> 35c49bc1
+          KafkaConsumer.stream(consumerSettings[IO](config))
             .evalMap(_.subscribeTo(""))
             .compile
             .lastOrError
@@ -327,13 +241,7 @@
         assert(subscribeName.isLeft)
 
         val subscribeRegex =
-<<<<<<< HEAD
-          consumerStream(consumerSettings[IO](config))
-=======
-          KafkaConsumer
-            .stream[IO]
-            .using(consumerSettings(config))
->>>>>>> 35c49bc1
+          KafkaConsumer.stream(consumerSettings[IO](config))
             .evalTap(_.subscribeTo("topic"))
             .evalMap(_.subscribe("".r))
             .compile
@@ -348,13 +256,7 @@
     it("should fail with an error if assign is invalid") {
       withKafka { (config, _) =>
         val assignEmptyName =
-<<<<<<< HEAD
-          consumerStream(consumerSettings[IO](config))
-=======
-          KafkaConsumer
-            .stream[IO]
-            .using(consumerSettings(config))
->>>>>>> 35c49bc1
+          KafkaConsumer.stream(consumerSettings[IO](config))
             .evalMap(_.assign("", NonEmptySet.fromSetUnsafe(SortedSet(0))))
             .compile
             .lastOrError
@@ -374,13 +276,7 @@
     it("an error should occur if subscribe and assign at the same time") {
       withKafka { (config, topic) =>
         val assignWithSubscribeName =
-<<<<<<< HEAD
-          consumerStream(consumerSettings[IO](config))
-=======
-          KafkaConsumer
-            .stream[IO]
-            .using(consumerSettings(config))
->>>>>>> 35c49bc1
+          KafkaConsumer.stream(consumerSettings[IO](config))
             .evalTap(_.subscribeTo(topic))
             .evalMap(_.assign(topic, NonEmptySet.fromSetUnsafe(SortedSet(0))))
             .compile
@@ -397,13 +293,7 @@
         }
 
         val subscribeWithAssignWithName =
-<<<<<<< HEAD
-          consumerStream(consumerSettings[IO](config))
-=======
-          KafkaConsumer
-            .stream[IO]
-            .using(consumerSettings(config))
->>>>>>> 35c49bc1
+          KafkaConsumer.stream(consumerSettings[IO](config))
             .evalTap(_.assign(topic, NonEmptySet.fromSetUnsafe(SortedSet(0))))
             .evalMap(_.subscribeTo(topic))
             .compile
@@ -427,20 +317,10 @@
         createCustomTopic(topic, partitions = 3)
 
         val consumed =
-<<<<<<< HEAD
-          consumerStream {
+          KafkaConsumer.stream {
             consumerSettings[IO](config)
               .withAutoOffsetReset(AutoOffsetReset.None)
           }.evalTap(_.subscribeTo(topic))
-=======
-          KafkaConsumer
-            .stream[IO]
-            .using {
-              consumerSettings[IO](config)
-                .withAutoOffsetReset(AutoOffsetReset.None)
-            }
-            .evalTap(_.subscribeTo(topic))
->>>>>>> 35c49bc1
             .flatMap(_.stream)
             .compile
             .lastOrError
@@ -465,13 +345,7 @@
         val topicPartitions = Set(topicPartition)
         val timeout = 10.seconds
 
-<<<<<<< HEAD
-        consumerStream(consumerSettings[IO](config))
-=======
-        KafkaConsumer
-          .stream[IO]
-          .using(consumerSettings(config))
->>>>>>> 35c49bc1
+        KafkaConsumer.stream(consumerSettings[IO](config))
           .evalTap(_.subscribeTo(topic))
           .flatTap { consumer =>
             consumer.stream
@@ -530,13 +404,7 @@
       publishToKafka(topic, produced)
 
       val consumed =
-<<<<<<< HEAD
-        consumerStream(consumerSettings[IO](config))
-=======
-        KafkaConsumer
-          .stream[IO]
-          .using(consumerSettings(config))
->>>>>>> 35c49bc1
+        KafkaConsumer.stream(consumerSettings[IO](config))
           .flatMap { consumer =>
             val validSeekParams =
               consumer.stream
@@ -589,13 +457,7 @@
           Ref[IO]
             .of(Vector.empty[Set[Int]])
             .flatMap { assignedPartitionsRef =>
-<<<<<<< HEAD
-              consumerStream(consumerSettings[IO](config))
-=======
-              KafkaConsumer
-                .stream[IO]
-                .using(consumerSettings(config))
->>>>>>> 35c49bc1
+              KafkaConsumer.stream(consumerSettings[IO](config))
                 .evalTap(_.subscribeTo(topic))
                 .flatMap(_.partitionsMapStream.filter(_.nonEmpty).evalMap { assignment =>
                   assignedPartitionsRef.update(_ :+ assignment.keySet.map(_.partition())).as {
@@ -664,15 +526,8 @@
         val numPartitions = 3
         createCustomTopic(topic, partitions = numPartitions)
 
-<<<<<<< HEAD
         val stream =
-          consumerStream(consumerSettings[IO](config).withGroupId("test"))
-=======
-        val stream = {
-          KafkaConsumer
-            .stream[IO]
-            .using(consumerSettings[IO](config).withGroupId("test"))
->>>>>>> 35c49bc1
+          KafkaConsumer.stream(consumerSettings[IO](config).withGroupId("test"))
             .evalTap(_.subscribeTo(topic))
 
         (for {
@@ -725,13 +580,7 @@
         val consumer =
           for {
             queue <- Stream.eval(Queue.noneTerminated[IO, SortedSet[TopicPartition]])
-<<<<<<< HEAD
-            _ <- consumerStream(consumerSettings[IO](config))
-=======
-            _ <- KafkaConsumer
-              .stream[IO]
-              .using(consumerSettings(config))
->>>>>>> 35c49bc1
+            _ <- KafkaConsumer.stream(consumerSettings[IO](config))
               .evalTap(_.subscribeTo(topic))
               .evalMap { consumer =>
                 consumer.assignmentStream
@@ -778,13 +627,7 @@
         createCustomTopic(topic, partitions = 3)
 
         (for {
-<<<<<<< HEAD
-          consumer <- consumerStream(consumerSettings[IO](config))
-=======
-          consumer <- KafkaConsumer
-            .stream[IO]
-            .using(consumerSettings(config))
->>>>>>> 35c49bc1
+          consumer <- KafkaConsumer.stream(consumerSettings[IO](config))
             .evalTap(_.subscribeTo(topic))
           _ <- Stream.eval(IO.sleep(5.seconds)).concurrently(consumer.stream)
           queue <- Stream.eval(Queue.noneTerminated[IO, SortedSet[TopicPartition]])
@@ -809,13 +652,7 @@
         val produced = (0 until 1).map(n => s"key-$n" -> s"value->$n")
         publishToKafka(topic, produced)
 
-<<<<<<< HEAD
-        val cons = consumerStream(consumerSettings[IO](config).withGroupId("test"))
-=======
-        val cons = KafkaConsumer
-          .stream[IO]
-          .using(consumerSettings[IO](config).withGroupId("test"))
->>>>>>> 35c49bc1
+        val cons = KafkaConsumer.stream(consumerSettings[IO](config).withGroupId("test"))
           .evalTap(_.subscribeTo(topic))
 
         val topicStream = (for {
@@ -944,13 +781,7 @@
         createCustomTopic(topic, partitions = partitions.size)
 
         val info =
-<<<<<<< HEAD
-          consumerStream(consumerSettings[IO](config))
-=======
-          KafkaConsumer
-            .stream[IO]
-            .using(consumerSettings[IO](config))
->>>>>>> 35c49bc1
+          KafkaConsumer.stream(consumerSettings[IO](config))
             .evalMap(_.partitionsFor(topic))
 
         val res =
@@ -969,13 +800,7 @@
         createCustomTopic(topic, partitions = partitions.size)
 
         val info =
-<<<<<<< HEAD
-          consumerStream(consumerSettings[IO](config))
-=======
-          KafkaConsumer
-            .stream[IO]
-            .using(consumerSettings[IO](config))
->>>>>>> 35c49bc1
+          KafkaConsumer.stream(consumerSettings[IO](config))
             .evalTap(_.partitionsFor(topic, 1.nanos))
 
         val res =
@@ -1016,13 +841,7 @@
         createCustomTopic(topic, partitions = partitions.size)
 
         val info =
-<<<<<<< HEAD
-          consumerStream(consumerSettings[IO](config))
-=======
-          KafkaConsumer
-            .stream[IO]
-            .using(consumerSettings[IO](config))
->>>>>>> 35c49bc1
+          KafkaConsumer.stream(consumerSettings[IO](config))
             .evalMap(_.metrics)
 
         val res =
