--- conflicted
+++ resolved
@@ -1,10 +1,6 @@
-<<<<<<< HEAD
 val catsEffectVersion = "3.3.6"
 
 val catsVersion = "2.6.1"
-=======
-val catsEffectVersion = "3.3.5"
->>>>>>> 2e2bee41
 
 val confluentVersion = "7.0.1"
 
@@ -20,11 +16,6 @@
 
 val scala2 = "2.13.8"
 
-<<<<<<< HEAD
-=======
-val scala213 = "2.13.8"
-
->>>>>>> 2e2bee41
 val scala3 = "3.1.1"
 
 lazy val `fs2-kafka` = project
