val catsEffectVersion = "3.3.13"

val catsVersion = "2.6.1"

<<<<<<< HEAD
val confluentVersion = "7.3.0"
=======
val confluentVersion = "7.1.6"
>>>>>>> c573279f

val fs2Version = "3.2.5"

val kafkaVersion = "3.2.3"

val testcontainersScalaVersion = "0.40.8"

val vulcanVersion = "1.8.3"

val munitVersion = "0.7.29"

val scala2 = "2.13.8"

val scala3 = "3.2.1"

ThisBuild / tlBaseVersion := "3.0"

lazy val `fs2-kafka` = project
  .in(file("."))
  .settings(
    // Prevent spurious "mimaPreviousArtifacts is empty, not analyzing binary compatibility" message for root project
    mimaReportBinaryIssues := {},
    scalaSettings,
    noPublishSettings,
    console := (core / Compile / console).value,
    Test / console := (core / Test / console).value
  )
  .enablePlugins(TypelevelMimaPlugin)
  .aggregate(core, vulcan, `vulcan-testkit-munit`)

lazy val core = project
  .in(file("modules/core"))
  .settings(
    moduleName := "fs2-kafka",
    name := moduleName.value,
    dependencySettings ++ Seq(
      libraryDependencies ++= Seq(
        "co.fs2" %% "fs2-core" % fs2Version,
        "org.typelevel" %% "cats-effect" % catsEffectVersion,
        "org.apache.kafka" % "kafka-clients" % kafkaVersion
      )
    ),
    publishSettings,
    scalaSettings,
    testSettings
  )

lazy val vulcan = project
  .in(file("modules/vulcan"))
  .settings(
    moduleName := "fs2-kafka-vulcan",
    name := moduleName.value,
    dependencySettings ++ Seq(
      libraryDependencies ++= Seq(
        "com.github.fd4s" %% "vulcan" % vulcanVersion,
        "io.confluent" % "kafka-avro-serializer" % confluentVersion
      )
    ),
    publishSettings,
    scalaSettings,
    testSettings
  )
  .dependsOn(core)

lazy val `vulcan-testkit-munit` = project
  .in(file("modules/vulcan-testkit-munit"))
  .settings(
    moduleName := "fs2-kafka-vulcan-testkit-munit",
    name := moduleName.value,
    dependencySettings ++ Seq(
      libraryDependencies ++= Seq(
        "org.scalameta" %% "munit" % munitVersion
      )
    ),
    publishSettings,
    scalaSettings,
    testSettings,
    versionIntroduced("2.2.0")
  )
  .dependsOn(vulcan)

lazy val docs = project
  .in(file("docs"))
  .settings(
    moduleName := "fs2-kafka-docs",
    name := moduleName.value,
    dependencySettings,
    noPublishSettings,
    scalaSettings,
    mdocSettings,
    buildInfoSettings
  )
  .dependsOn(core, vulcan, `vulcan-testkit-munit`)
  .enablePlugins(BuildInfoPlugin, DocusaurusPlugin, MdocPlugin, ScalaUnidocPlugin)

lazy val dependencySettings = Seq(
  resolvers += "confluent" at "https://packages.confluent.io/maven/",
  libraryDependencies ++= Seq(
    "com.dimafeng" %% "testcontainers-scala-scalatest" % testcontainersScalaVersion,
    "com.dimafeng" %% "testcontainers-scala-kafka" % testcontainersScalaVersion,
    "org.typelevel" %% "discipline-scalatest" % "2.1.5",
    "org.typelevel" %% "cats-effect-laws" % catsEffectVersion,
    "org.typelevel" %% "cats-effect-testkit" % catsEffectVersion,
    "ch.qos.logback" % "logback-classic" % "1.2.11"
  ).map(_ % Test),
  libraryDependencies ++= {
    if (scalaVersion.value.startsWith("3")) Nil
    else
      Seq(
        compilerPlugin(
          ("org.typelevel" %% "kind-projector" % "0.13.2")
            .cross(CrossVersion.full)
        )
      )
  },
  pomPostProcess := { (node: xml.Node) =>
    new xml.transform.RuleTransformer(new xml.transform.RewriteRule {
      def scopedDependency(e: xml.Elem): Boolean =
        e.label == "dependency" && e.child.exists(_.label == "scope")

      override def transform(node: xml.Node): xml.NodeSeq =
        node match {
          case e: xml.Elem if scopedDependency(e) => Nil
          case _                                  => Seq(node)
        }
    }).transform(node).head
  }
)

lazy val mdocSettings = Seq(
  mdoc := (Compile / run).evaluated,
  scalacOptions --= Seq("-Xfatal-warnings", "-Ywarn-unused"),
  crossScalaVersions := Seq(scala2),
  ScalaUnidoc / unidoc / unidocProjectFilter := inProjects(core, vulcan),
  ScalaUnidoc / unidoc / target := (LocalRootProject / baseDirectory).value / "website" / "static" / "api",
  cleanFiles += (ScalaUnidoc / unidoc / target).value,
  docusaurusCreateSite := docusaurusCreateSite
    .dependsOn(Compile / unidoc)
    .dependsOn(ThisBuild / updateSiteVariables)
    .value,
  docusaurusPublishGhpages :=
    docusaurusPublishGhpages
      .dependsOn(Compile / unidoc)
      .dependsOn(ThisBuild / updateSiteVariables)
      .value,
  // format: off
  ScalaUnidoc / unidoc / scalacOptions ++= Seq(
    "-doc-source-url", s"https://github.com/fd4s/fs2-kafka/tree/v${(ThisBuild / latestVersion).value}€{FILE_PATH}.scala",
    "-sourcepath", (LocalRootProject / baseDirectory).value.getAbsolutePath,
    "-doc-title", "FS2 Kafka",
    "-doc-version", s"v${(ThisBuild / latestVersion).value}"
  )
  // format: on
)

lazy val buildInfoSettings = Seq(
  buildInfoPackage := "fs2.kafka.build",
  buildInfoObject := "info",
  buildInfoKeys := Seq[BuildInfoKey](
    scalaVersion,
    scalacOptions,
    sourceDirectory,
    ThisBuild / latestVersion,
    BuildInfoKey.map(ThisBuild / version) {
      case (_, v) => "latestSnapshotVersion" -> v
    },
    BuildInfoKey.map(core / moduleName) {
      case (k, v) => "core" ++ k.capitalize -> v
    },
    BuildInfoKey.map(core / crossScalaVersions) {
      case (k, v) => "core" ++ k.capitalize -> v
    },
    BuildInfoKey.map(vulcan / moduleName) {
      case (k, v) => "vulcan" ++ k.capitalize -> v
    },
    BuildInfoKey.map(vulcan / crossScalaVersions) {
      case (k, v) => "vulcan" ++ k.capitalize -> v
    },
    BuildInfoKey.map(`vulcan-testkit-munit` / moduleName) {
      case (k, v) => "vulcanTestkitMunit" ++ k.capitalize -> v
    },
    LocalRootProject / organization,
    core / crossScalaVersions,
    BuildInfoKey("fs2Version" -> fs2Version),
    BuildInfoKey("kafkaVersion" -> kafkaVersion),
    BuildInfoKey("vulcanVersion" -> vulcanVersion),
    BuildInfoKey("confluentVersion" -> confluentVersion)
  )
)

lazy val metadataSettings = Seq(
  organization := "com.github.fd4s"
)

ThisBuild / githubWorkflowTargetBranches := Seq("series/*")

ThisBuild / githubWorkflowBuild := Seq(
  WorkflowStep.Sbt(List("ci")),
  WorkflowStep.Sbt(List("docs/run"), cond = Some(s"matrix.scala == '$scala2'"))
)

ThisBuild / githubWorkflowArtifactUpload := false

ThisBuild / githubWorkflowJavaVersions := Seq(JavaSpec.temurin("8"), JavaSpec.temurin("17"))

ThisBuild / githubWorkflowPublishTargetBranches :=
  Seq(RefPredicate.StartsWith(Ref.Tag("v")))

ThisBuild / githubWorkflowPublish := Seq(
  WorkflowStep.Sbt(
    List("tlRelease"), // For 3.0 release: List("tlRelease", "docs/docusaurusPublishGhpages"),
    env = Map(
      "GIT_DEPLOY_KEY" -> "${{ secrets.GIT_DEPLOY_KEY }}",
      "PGP_PASSPHRASE" -> "${{ secrets.PGP_PASSPHRASE }}",
      "PGP_SECRET" -> "${{ secrets.PGP_SECRET }}",
      "SONATYPE_PASSWORD" -> "${{ secrets.SONATYPE_PASSWORD }}",
      "SONATYPE_USERNAME" -> "${{ secrets.SONATYPE_USERNAME }}"
    )
  )
)

lazy val publishSettings =
  metadataSettings ++ Seq(
    Test / publishArtifact := false,
    pomIncludeRepository := (_ => false),
    homepage := Some(url("https://fd4s.github.io/fs2-kafka")),
    licenses := List("Apache-2.0" -> url("https://www.apache.org/licenses/LICENSE-2.0.txt")),
    startYear := Some(2018),
    headerLicense := Some(
      de.heikoseeberger.sbtheader.License.ALv2(
        s"${startYear.value.get}-${java.time.Year.now}",
        "OVO Energy Limited",
        HeaderLicenseStyle.SpdxSyntax
      )
    ),
    headerSources / excludeFilter := HiddenFileFilter,
    developers := List(
      Developer(
        id = "vlovgr",
        name = "Viktor Lövgren",
        email = "github@vlovgr.se",
        url = url("https://vlovgr.se")
      ),
      Developer(
        id = "bplommer",
        name = "Ben Plommer",
        email = "@bplommer", // actually a twitter handle but whatever ¯\_(ツ)_/¯
        url = url("https://github.com/bplommer")
      ),
      Developer(
        id = "LMNet",
        name = "Yuriy Badalyantc",
        email = "lmnet89@gmail.com",
        url = url("https://github.com/LMnet")
      )
    )
  )

lazy val noMimaSettings = Seq(mimaPreviousArtifacts := Set())

lazy val noPublishSettings =
  publishSettings ++ Seq(
    publish / skip := true,
    publishArtifact := false
  )

ThisBuild / scalaVersion := scala2
ThisBuild / crossScalaVersions := Seq(scala2, scala3)

lazy val scalaSettings = Seq(
  Compile / doc / scalacOptions += "-nowarn", // workaround for https://github.com/scala/bug/issues/12007 but also suppresses genunine problems
  Compile / console / scalacOptions --= Seq("-Xlint", "-Ywarn-unused"),
  Test / console / scalacOptions := (Compile / console / scalacOptions).value,
  Compile / unmanagedSourceDirectories ++=
    Seq(
      baseDirectory.value / "src" / "main" / {
        if (scalaVersion.value.startsWith("2.12"))
          "scala-2.12"
        else "scala-2.13+"
      }
    ),
  Test / fork := true
)

lazy val testSettings = Seq(
  Test / logBuffered := false,
  Test / parallelExecution := false,
  Test / testOptions += Tests.Argument("-oDF")
)

def minorVersion(version: String): String = {
  val (major, minor) =
    CrossVersion.partialVersion(version).get
  s"$major.$minor"
}

val latestVersion = settingKey[String]("Latest stable released version")
ThisBuild / latestVersion := tlLatestVersion.value.getOrElse(
  throw new IllegalStateException("No tagged version found")
)

val updateSiteVariables = taskKey[Unit]("Update site variables")
ThisBuild / updateSiteVariables := {
  val file =
    (LocalRootProject / baseDirectory).value / "website" / "variables.js"

  val variables =
    Map[String, String](
      "organization" -> (LocalRootProject / organization).value,
      "coreModuleName" -> (core / moduleName).value,
      "latestVersion" -> latestVersion.value,
      "scalaPublishVersions" -> {
        val minorVersions = (core / crossScalaVersions).value.map(minorVersion)
        if (minorVersions.size <= 2) minorVersions.mkString(" and ")
        else minorVersions.init.mkString(", ") ++ " and " ++ minorVersions.last
      }
    )

  val fileHeader =
    "// Generated by sbt. Do not edit directly."

  val fileContents =
    variables.toList
      .sortBy { case (key, _) => key }
      .map { case (key, value) => s"  $key: '$value'" }
      .mkString(s"$fileHeader\nmodule.exports = {\n", ",\n", "\n};\n")

  IO.write(file, fileContents)
}

def versionIntroduced(v: String) = Seq(
  tlVersionIntroduced := List("2.12", "2.13", "3").map(_ -> v).toMap
)

def addCommandsAlias(name: String, values: List[String]) =
  addCommandAlias(name, values.mkString(";", ";", ""))

addCommandsAlias(
  "validate",
  List(
    "+clean",
    "+test",
    //"+mimaReportBinaryIssues",
    "+scalafmtCheck",
    "scalafmtSbtCheck",
    "+headerCheck",
    "+doc",
    "docs/run"
  )
)

addCommandsAlias(
  "ci",
  List(
    "clean",
    "test",
    // "mimaReportBinaryIssues",
    "scalafmtCheck",
    "scalafmtSbtCheck",
    "headerCheck",
    "doc"
  )
)<|MERGE_RESOLUTION|>--- conflicted
+++ resolved
@@ -2,11 +2,7 @@
 
 val catsVersion = "2.6.1"
 
-<<<<<<< HEAD
 val confluentVersion = "7.3.0"
-=======
-val confluentVersion = "7.1.6"
->>>>>>> c573279f
 
 val fs2Version = "3.2.5"
 
