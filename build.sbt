val catsEffectVersion = "2.3.1"

val catsVersion = "2.3.1"

val confluentVersion = "6.0.1"

val embeddedKafkaVersion = "2.6.0"

<<<<<<< HEAD
val fs2Version = "2.5.0-M3"
=======
val fs2Version = "2.5.0"
>>>>>>> dbddffda

val kafkaVersion = "2.6.0"

val vulcanVersion = "1.2.0"

val scala212 = "2.12.10"

val scala213 = "2.13.3"

val scala3 = "3.0.0-M2"

lazy val `fs2-kafka` = project
  .in(file("."))
  .settings(
    mimaSettings,
    scalaSettings,
    noPublishSettings,
    console := (console in (core, Compile)).value,
    console in Test := (console in (core, Test)).value
  )
  .aggregate(core, vulcan)

lazy val core = project
  .in(file("modules/core"))
  .settings(
    moduleName := "fs2-kafka",
    name := moduleName.value,
    dependencySettings ++ Seq(
      libraryDependencies ++= Seq(
        "co.fs2" %% "fs2-core" % fs2Version,
        "org.apache.kafka" % "kafka-clients" % kafkaVersion
      )
    ),
    publishSettings,
    mimaSettings,
    scalaSettings,
    testSettings
  )

lazy val vulcan = project
  .in(file("modules/vulcan"))
  .settings(
    moduleName := "fs2-kafka-vulcan",
    name := moduleName.value,
    dependencySettings ++ Seq(
      libraryDependencies ++= Seq(
        "com.github.fd4s" %% "vulcan" % vulcanVersion,
        "io.confluent" % "kafka-avro-serializer" % confluentVersion
      )
    ),
    publishSettings,
    mimaSettings,
    scalaSettings,
    crossScalaVersions := Seq(scala212, scala213),
    testSettings
  )
  .dependsOn(core)

lazy val docs = project
  .in(file("docs"))
  .settings(
    moduleName := "fs2-kafka-docs",
    name := moduleName.value,
    dependencySettings,
    noPublishSettings,
    scalaSettings,
    mdocSettings,
    buildInfoSettings
  )
  .dependsOn(core, vulcan)
  .enablePlugins(BuildInfoPlugin, DocusaurusPlugin, MdocPlugin, ScalaUnidocPlugin)

lazy val dependencySettings = Seq(
  resolvers += "confluent" at "https://packages.confluent.io/maven/",
  libraryDependencies ++= Seq(
<<<<<<< HEAD
    "io.github.embeddedkafka" %% "embedded-kafka" % embeddedKafkaVersion)
      .withDottyCompat(scalaVersion.value),
=======
    "io.github.embeddedkafka" %% "embedded-kafka" % embeddedKafkaVersion,
>>>>>>> dbddffda
    "org.typelevel" %% "discipline-scalatest" % "2.1.1",
    "org.typelevel" %% "cats-effect-laws" % catsEffectVersion,
    "org.typelevel" %% "cats-laws" % catsVersion,
    "org.typelevel" %% "cats-kernel-laws" % catsVersion,
    "ch.qos.logback" % "logback-classic" % "1.2.3",
    "jline" % "jline" % "2.14.2"
  ).map(_ % Test),
  libraryDependencies ++= (if (isDotty.value) Nil
                           else
                             Seq(
                               compilerPlugin(
                                 ("org.typelevel" %% "kind-projector" % "0.11.1")
                                   .cross(CrossVersion.full)
                               )
                             )),
  pomPostProcess := { (node: xml.Node) =>
    new xml.transform.RuleTransformer(new xml.transform.RewriteRule {
      def scopedDependency(e: xml.Elem): Boolean =
        e.label == "dependency" && e.child.exists(_.label == "scope")

      override def transform(node: xml.Node): xml.NodeSeq =
        node match {
          case e: xml.Elem if scopedDependency(e) => Nil
          case _                                  => Seq(node)
        }
    }).transform(node).head
  }
)

lazy val mdocSettings = Seq(
  mdoc := run.in(Compile).evaluated,
  scalacOptions --= Seq("-Xfatal-warnings", "-Ywarn-unused"),
  crossScalaVersions := Seq(scalaVersion.value),
  unidocProjectFilter in (ScalaUnidoc, unidoc) := inProjects(core, vulcan),
  target in (ScalaUnidoc, unidoc) := (baseDirectory in LocalRootProject).value / "website" / "static" / "api",
  cleanFiles += (target in (ScalaUnidoc, unidoc)).value,
  docusaurusCreateSite := docusaurusCreateSite
    .dependsOn(unidoc in Compile)
    .dependsOn(updateSiteVariables in ThisBuild)
    .value,
  docusaurusPublishGhpages :=
    docusaurusPublishGhpages
      .dependsOn(unidoc in Compile)
      .dependsOn(updateSiteVariables in ThisBuild)
      .value,
  // format: off
  scalacOptions in (ScalaUnidoc, unidoc) ++= Seq(
    "-doc-source-url", s"https://github.com/fd4s/fs2-kafka/tree/v${(latestVersion in ThisBuild).value}€{FILE_PATH}.scala",
    "-sourcepath", baseDirectory.in(LocalRootProject).value.getAbsolutePath,
    "-doc-title", "FS2 Kafka",
    "-doc-version", s"v${(latestVersion in ThisBuild).value}"
  )
  // format: on
)

lazy val buildInfoSettings = Seq(
  buildInfoPackage := "fs2.kafka.build",
  buildInfoObject := "info",
  buildInfoKeys := Seq[BuildInfoKey](
    scalaVersion,
    scalacOptions,
    sourceDirectory,
    latestVersion in ThisBuild,
    BuildInfoKey.map(version in ThisBuild) {
      case (_, v) => "latestSnapshotVersion" -> v
    },
    BuildInfoKey.map(moduleName in core) {
      case (k, v) => "core" ++ k.capitalize -> v
    },
    BuildInfoKey.map(crossScalaVersions in core) {
      case (k, v) => "core" ++ k.capitalize -> v
    },
    BuildInfoKey.map(moduleName in vulcan) {
      case (k, v) => "vulcan" ++ k.capitalize -> v
    },
    BuildInfoKey.map(crossScalaVersions in vulcan) {
      case (k, v) => "vulcan" ++ k.capitalize -> v
    },
    organization in LocalRootProject,
    crossScalaVersions in core,
    BuildInfoKey("fs2Version" -> fs2Version),
    BuildInfoKey("kafkaVersion" -> kafkaVersion),
    BuildInfoKey("vulcanVersion" -> vulcanVersion),
    BuildInfoKey("confluentVersion" -> confluentVersion)
  )
)

lazy val metadataSettings = Seq(
  organization := "com.github.fd4s"
)

lazy val publishSettings =
  metadataSettings ++ Seq(
    publishArtifact in Test := false,
    pomIncludeRepository := (_ => false),
    homepage := Some(url("https://fd4s.github.io/fs2-kafka")),
    licenses := List("Apache-2.0" -> url("https://www.apache.org/licenses/LICENSE-2.0.txt")),
    startYear := Some(2018),
    headerLicense := Some(
      de.heikoseeberger.sbtheader.License.ALv2(
        s"${startYear.value.get}-${java.time.Year.now}",
        "OVO Energy Limited",
        HeaderLicenseStyle.SpdxSyntax
      )
    ),
    excludeFilter.in(headerSources) := HiddenFileFilter,
    developers := List(
      Developer(
        id = "vlovgr",
        name = "Viktor Lövgren",
        email = "github@vlovgr.se",
        url = url("https://vlovgr.se")
      )
    )
  )

lazy val mimaSettings = Seq(
  mimaPreviousArtifacts := {
    if (publishArtifact.value) {
      Set(organization.value %% moduleName.value % (previousStableVersion in ThisBuild).value.get)
    } else Set()
  },
  mimaBinaryIssueFilters ++= {
    import com.typesafe.tools.mima.core._
    // format: off
    Seq(
      ProblemFilters.exclude[Problem]("fs2.kafka.internal.*"),
      ProblemFilters.exclude[IncompatibleSignatureProblem]("*"),
      ProblemFilters.exclude[DirectMissingMethodProblem]("fs2.kafka.KafkaProducer.resource"),
      ProblemFilters.exclude[DirectMissingMethodProblem]("fs2.kafka.KafkaProducer.produceRecord"),
      ProblemFilters.exclude[IncompatibleMethTypeProblem]("fs2.kafka.package.*"),
      ProblemFilters.exclude[IncompatibleMethTypeProblem]("fs2.kafka.ProducerResource.*"),
      ProblemFilters.exclude[IncompatibleMethTypeProblem]("fs2.kafka.TransactionalProducerResource.*"),
      ProblemFilters.exclude[IncompatibleMethTypeProblem]("fs2.kafka.ProducerStream.*"),
      ProblemFilters.exclude[IncompatibleMethTypeProblem]("fs2.kafka.TransactionalProducerStream.*"),
      ProblemFilters.exclude[IncompatibleMethTypeProblem]("fs2.kafka.KafkaProducer.resource"),
      ProblemFilters.exclude[IncompatibleMethTypeProblem]("fs2.kafka.TransactionalKafkaProducer.resource"),
      ProblemFilters.exclude[InheritedNewAbstractMethodProblem]("fs2.kafka.KafkaConsumer.partitionsMapStream"),
      ProblemFilters.exclude[InheritedNewAbstractMethodProblem]("fs2.kafka.KafkaConsumer.stopConsuming"),
      ProblemFilters.exclude[InheritedNewAbstractMethodProblem]("fs2.kafka.KafkaConsumer.commitAsync"),
      ProblemFilters.exclude[InheritedNewAbstractMethodProblem]("fs2.kafka.KafkaConsumer.commitSync"),
      ProblemFilters.exclude[ReversedMissingMethodProblem]("fs2.kafka.KafkaAdminClient.*")
    )
    // format: on
  }
)

lazy val noPublishSettings =
  publishSettings ++ Seq(
    skip in publish := true,
    publishArtifact := false
  )

lazy val scalaSettings = Seq(
  scalaVersion := scala213,
  crossScalaVersions := Seq(scala212, scala213, scala3),
  scalacOptions ++= Seq(
    "-deprecation",
    "-encoding",
    "UTF-8",
    "-feature",
    "-language:implicitConversions",
    "-unchecked"
  ) ++ (
    if (scalaVersion.value.startsWith("2.13"))
      Seq(
        "-language:higherKinds",
        "-Xlint",
        "-Ywarn-dead-code",
        "-Ywarn-numeric-widen",
        "-Ywarn-value-discard",
        "-Ywarn-unused",
        "-Xfatal-warnings"
      )
    else if (scalaVersion.value.startsWith("2.12"))
      Seq(
        "-language:higherKinds",
        "-Xlint",
        "-Yno-adapted-args",
        "-Ywarn-dead-code",
        "-Ywarn-numeric-widen",
        "-Ywarn-value-discard",
        "-Ywarn-unused",
        "-Ypartial-unification",
        "-Xfatal-warnings"
      )
    else
      Seq(
        "-Ykind-projector",
        "-source:3.0-migration",
        "-Xignore-scala2-macros"
      )
  ),
  scalacOptions in (Compile, console) --= Seq("-Xlint", "-Ywarn-unused"),
  scalacOptions in (Test, console) := (scalacOptions in (Compile, console)).value,
  Compile / unmanagedSourceDirectories ++=
    Seq(
      baseDirectory.value / "src" / "main" / (if (scalaVersion.value.startsWith("2.12"))
                                                "scala-2.12"
                                              else "scala-2.13+")
    )
)

lazy val testSettings = Seq(
  logBuffered in Test := false,
  parallelExecution in Test := false,
  testOptions in Test += Tests.Argument("-oDF")
)

def minorVersion(version: String): String = {
  val (major, minor) =
    CrossVersion.partialVersion(version).get
  s"$major.$minor"
}

val latestVersion = settingKey[String]("Latest stable released version")
latestVersion in ThisBuild := {
  val snapshot = (isSnapshot in ThisBuild).value
  val stable = (isVersionStable in ThisBuild).value

  if (!snapshot && stable) {
    (version in ThisBuild).value
  } else {
    (previousStableVersion in ThisBuild).value.get
  }
}

val updateSiteVariables = taskKey[Unit]("Update site variables")
updateSiteVariables in ThisBuild := {
  val file =
    (baseDirectory in LocalRootProject).value / "website" / "variables.js"

  val variables =
    Map[String, String](
      "organization" -> (organization in LocalRootProject).value,
      "coreModuleName" -> (moduleName in core).value,
      "latestVersion" -> (latestVersion in ThisBuild).value,
      "scalaPublishVersions" -> {
        val minorVersions = (crossScalaVersions in core).value.map(minorVersion)
        if (minorVersions.size <= 2) minorVersions.mkString(" and ")
        else minorVersions.init.mkString(", ") ++ " and " ++ minorVersions.last
      }
    )

  val fileHeader =
    "// Generated by sbt. Do not edit directly."

  val fileContents =
    variables.toList
      .sortBy { case (key, _) => key }
      .map { case (key, value) => s"  $key: '$value'" }
      .mkString(s"$fileHeader\nmodule.exports = {\n", ",\n", "\n};\n")

  IO.write(file, fileContents)
}

def addCommandsAlias(name: String, values: List[String]) =
  addCommandAlias(name, values.mkString(";", ";", ""))

addCommandsAlias(
  "validate",
  List(
    "+clean",
    "coverage",
    "+test",
    "coverageReport",
    "+mimaReportBinaryIssues",
    "+scalafmtCheck",
    "scalafmtSbtCheck",
    "+headerCheck",
    "+doc",
    "docs/run"
  )
)<|MERGE_RESOLUTION|>--- conflicted
+++ resolved
@@ -6,11 +6,7 @@
 
 val embeddedKafkaVersion = "2.6.0"
 
-<<<<<<< HEAD
-val fs2Version = "2.5.0-M3"
-=======
 val fs2Version = "2.5.0"
->>>>>>> dbddffda
 
 val kafkaVersion = "2.6.0"
 
@@ -86,12 +82,8 @@
 lazy val dependencySettings = Seq(
   resolvers += "confluent" at "https://packages.confluent.io/maven/",
   libraryDependencies ++= Seq(
-<<<<<<< HEAD
-    "io.github.embeddedkafka" %% "embedded-kafka" % embeddedKafkaVersion)
+    ("io.github.embeddedkafka" %% "embedded-kafka" % embeddedKafkaVersion)
       .withDottyCompat(scalaVersion.value),
-=======
-    "io.github.embeddedkafka" %% "embedded-kafka" % embeddedKafkaVersion,
->>>>>>> dbddffda
     "org.typelevel" %% "discipline-scalatest" % "2.1.1",
     "org.typelevel" %% "cats-effect-laws" % catsEffectVersion,
     "org.typelevel" %% "cats-laws" % catsVersion,
